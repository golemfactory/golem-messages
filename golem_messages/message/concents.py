--- conflicted
+++ resolved
@@ -62,73 +62,6 @@
         return super().deserialize_slot(key, value)
 
 
-<<<<<<< HEAD
-=======
-class AckReportComputedTask(tasks.TaskMessageMixin, base.Message):
-    """
-    Sent from Requestor to the Provider, acknowledging reception of the
-    `ReportComputedTask` message.
-
-    If the requestor fails to respond to the `ReportComputedTask` message
-    before the timeout and Provider then uses Concent to acquire the
-    acknowledgement, this message will be sent from the Concent to the Provider
-    and has the same effect as the regular Requestor's acknowledgement.
-    """
-
-    TYPE = CONCENT_MSG_BASE + 2
-    TASK_ID_PROVIDERS = ('report_computed_task', )
-
-    __slots__ = [
-        'report_computed_task',
-    ] + base.Message.__slots__
-
-    @base.verify_slot('report_computed_task', tasks.ReportComputedTask)
-    def deserialize_slot(self, key, value):
-        return super().deserialize_slot(key, value)
-
-
-class RejectReportComputedTask(tasks.TaskMessageMixin,
-                               base.AbstractReasonMessage):
-    TYPE = CONCENT_MSG_BASE + 3
-    TASK_ID_PROVIDERS = ('task_to_compute',
-                         'task_failure',
-                         'cannot_compute_task', )
-
-    @enum.unique
-    class REASON(enum.Enum):
-        """
-        since python 3.6 it's possible to do this:
-
-        class StringEnum(str, enum.Enum):
-            def _generate_next_value_(name: str, *_):
-                return name
-
-        @enum.unique
-        class REASON(StringEnum):
-            TASK_TIME_LIMIT_EXCEEDED = enum.auto()
-            SUBTASK_TIME_LIMIT_EXCEEDED = enum.auto()
-            GOT_MESSAGE_CANNOT_COMPUTE_TASK = enum.auto()
-            GOT_MESSAGE_TASK_FAILURE = enum.auto()
-        """
-        TaskTimeLimitExceeded = 'TASK_TIME_LIMIT_EXCEEDED'
-        SubtaskTimeLimitExceeded = 'SUBTASK_TIME_LIMIT_EXCEEDED'
-        GotMessageCannotComputeTask = 'GOT_MESSAGE_CANNOT_COMPUTE_TASK'
-        GotMessageTaskFailure = 'GOT_MESSAGE_TASK_FAILURE'
-
-    __slots__ = [
-        'task_to_compute',
-        'task_failure',
-        'cannot_compute_task',
-    ] + base.AbstractReasonMessage.__slots__
-
-    @base.verify_slot('task_to_compute', tasks.TaskToCompute)
-    @base.verify_slot('task_failure', tasks.TaskFailure)
-    @base.verify_slot('cannot_compute_task', tasks.CannotComputeTask)
-    def deserialize_slot(self, key, value):
-        return super().deserialize_slot(key, value)
-
-
->>>>>>> f02004c1
 class VerdictReportComputedTask(tasks.TaskMessageMixin, base.Message):
     """
     Informational message sent from from the Concent to the affected
