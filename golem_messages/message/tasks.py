import enum
import functools

from golem_messages import datastructures
from golem_messages import exceptions

from . import base

TASK_MSG_BASE = 2000


class ComputeTaskDef(datastructures.FrozenDict):
    """Represents SUBTASK metadata."""
    ITEMS = {
        'task_id': '',
        'subtask_id': '',
        # deadline represents subtask timeout in UTC timestamp (float or int)
        # If you're looking for whole TASK deadline SEE: task_header.deadline
        # Task headers are received in MessageTasks.tasks.
        'deadline': 0,
        'src_code': '',
        'extra_data': {},  # safe because of copy in parent.__missing__()
        'short_description': '',
        'return_address': '',
        'return_port': 0,
        # task_owner is a dict from golem.network.p2p.node.Node.to_dict()
        # - requestor
        'task_owner': None,
        'key_id': 0,
        'working_directory': '',
        'performance': 0,
        'environment': '',
        'docker_images': None,
    }


class WantToComputeTask(base.Message):
    TYPE = TASK_MSG_BASE + 1

    __slots__ = [
        'node_name',
        'task_id',
        'perf_index',
        'max_resource_size',
        'max_memory_size',
        'num_cores',
        'price'
    ] + base.Message.__slots__


class TaskToCompute(base.Message):
    TYPE = TASK_MSG_BASE + 2

    __slots__ = [
        'requestor_id',
        'provider_id',
        'compute_task_def',
    ] + base.Message.__slots__

    def load_slots(self, slots):
        super().load_slots(slots)
        self.validate_compute_task_def(self.compute_task_def)

    def validate_compute_task_def(self, value):
        try:
            node_key = value['task_owner']['key']
        except (TypeError, KeyError):
            return
        if node_key != self.requestor_id:
            errmsg = "requestor_id: {} != compute_task_def['task_owner']['key']"
            raise exceptions.FieldError(
                errmsg.format(self.requestor_id, node_key),
                field='compute_task_def',
                value=value,
            )

    def deserialize_slot(self, key, value):
        value = super().deserialize_slot(key, value)
        if key == 'compute_task_def':
            value = ComputeTaskDef(value)
        return value


class CannotAssignTask(base.AbstractReasonMessage):
    TYPE = TASK_MSG_BASE + 3

    __slots__ = [
        'task_id'
    ] + base.AbstractReasonMessage.__slots__

    class REASON(enum.Enum):
        NotMyTask = 'not_my_task'
        NoMoreSubtasks = 'no_more_subtasks'


class ReportComputedTask(base.Message):
    # FIXME this message should be simpler
    TYPE = TASK_MSG_BASE + 4
    RESULT_TYPE = {
        'DATA': 0,
        'FILES': 1,
    }

    __slots__ = [
        'subtask_id',
        # TODO why do we need the type here?
        'result_type',
        'computation_time',
        'node_name',
        'address',
        'node_info',
        'port',
        'key_id',
        'extra_data',
        'eth_account',
        'task_to_compute',
        'size',
        'checksum',
    ] + base.Message.__slots__

    def deserialize_slot(self, key, value):
        value = super().deserialize_slot(key, value)
        return deserialize_task_to_compute(key, value)


class GetTaskResult(base.Message):
    """Request task result"""
    TYPE = TASK_MSG_BASE + 5

    __slots__ = ['subtask_id'] + base.Message.__slots__


class TaskResultHash(base.Message):
    TYPE = TASK_MSG_BASE + 7

    __slots__ = [
        'subtask_id',
        'multihash',
        'secret',
        'options'
    ] + base.Message.__slots__


class GetResource(base.Message):
    """Request a resource for a given task"""
    TYPE = TASK_MSG_BASE + 8

    __slots__ = [
        'task_id',
        'resource_header'
    ] + base.Message.__slots__


class SubtaskResultsAccepted(base.Message):
    TYPE = TASK_MSG_BASE + 10

    __slots__ = [
        'subtask_id',
        'payment_ts'
    ] + base.Message.__slots__


<<<<<<< HEAD
class SubtaskResultsRejected(base.Message):
=======

class SubtaskResultRejected(base.Message):
>>>>>>> c1b567b4
    TYPE = TASK_MSG_BASE + 11

    __slots__ = ['subtask_id'] + base.Message.__slots__


class DeltaParts(base.Message):
    """base.Message with resource description in form of "delta parts".

    :param task_id: resources are for task with this id
    :param TaskResourceHeader delta_header: resource header containing
                                            only parts that computing
                                            node doesn't have
    :param list parts: list of all files that are needed to create
                       resources
    :param str node_name: resource owner name
    :param Node node_info: information about resource owner
    :param address: resource owner address
    :param port: resource owner port
    """
    TYPE = TASK_MSG_BASE + 12

    __slots__ = [
        'task_id',
        'delta_header',
        'parts',
        'node_name',
        'address',
        'port',
        'node_info',
    ] + base.Message.__slots__


class TaskFailure(base.Message):
    TYPE = TASK_MSG_BASE + 15

    __slots__ = [
        'subtask_id',
        'err',
        'task_to_compute',
    ] + base.Message.__slots__

    def deserialize_slot(self, key, value):
        value = super().deserialize_slot(key, value)
        return deserialize_task_to_compute(key, value)


class StartSessionResponse(base.Message):
    TYPE = TASK_MSG_BASE + 16

    __slots__ = ['conn_id'] + base.Message.__slots__

    def __init__(self, conn_id=None, **kwargs):
        """Create message with information that this session was started as
           an answer for a request to start task session
        :param uuid conn_id: connection id for reference
        """
        self.conn_id = conn_id
        super().__init__(**kwargs)


class WaitingForResults(base.Message):
    TYPE = TASK_MSG_BASE + 25

    __slots__ = base.Message.__slots__


class CannotComputeTask(base.AbstractReasonMessage):
    TYPE = TASK_MSG_BASE + 26

    __slots__ = [
        'subtask_id',
        'task_to_compute',
    ] + base.AbstractReasonMessage.__slots__

    class REASON(enum.Enum):
        WrongCTD = 'wrong_ctd'
        WrongKey = 'wrong_key'
        WrongAddress = 'wrong_address'
        WrongEnvironment = 'wrong_environment'
        NoSourceCode = 'no_source_code'
        WrongDockerImages = 'wrong_docker_images'

    def deserialize_slot(self, key, value):
        value = super().deserialize_slot(key, value)
        return deserialize_task_to_compute(key, value)


class SubtaskPayment(base.Message):
    """Informs about payment for a subtask.
    It succeeds SubtaskResultsAccepted but could
    be sent after a delay. It is also sent in response to
    SubtaskPaymentRequest. If transaction_id is None it
    should be interpreted as PAYMENT PENDING status.

    :param str subtask_id: accepted subtask id
    :param float reward: payment for computations
    :param str transaction_id: eth transaction id
    :param int block_number: eth blockNumber
    :param dict dict_repr: dictionary representation of a message
    """

    TYPE = TASK_MSG_BASE + 27

    __slots__ = [
        'subtask_id',
        'reward',
        'transaction_id',
        'block_number'
    ] + base.Message.__slots__


class SubtaskPaymentRequest(base.Message):
    """Requests information about payment for a subtask.

    :param str subtask_id: accepted subtask id
    :param dict dict_repr: dictionary representation of a message
    """

    TYPE = TASK_MSG_BASE + 28

    __slots__ = ['subtask_id'] + base.Message.__slots__


deserialize_task_to_compute = functools.partial(
    base.deserialize_verify,
    verify_key='task_to_compute',
    verify_class=TaskToCompute,
)

deserialize_report_computed_task = functools.partial(
    base.deserialize_verify,
    verify_key='report_computed_task',
    verify_class=ReportComputedTask,
)<|MERGE_RESOLUTION|>--- conflicted
+++ resolved
@@ -160,12 +160,7 @@
     ] + base.Message.__slots__
 
 
-<<<<<<< HEAD
 class SubtaskResultsRejected(base.Message):
-=======
-
-class SubtaskResultRejected(base.Message):
->>>>>>> c1b567b4
     TYPE = TASK_MSG_BASE + 11
 
     __slots__ = ['subtask_id'] + base.Message.__slots__
