--- conflicted
+++ resolved
@@ -1,506 +1,499 @@
-import calendar
-import datetime
-import enum
-import hashlib
-import logging
-import struct
-import time
-import warnings
-
-import semantic_version
-
-import golem_messages
-
-from golem_messages import datastructures
-from golem_messages import exceptions
-from golem_messages import serializer
-from golem_messages import settings
-
-logger = logging.getLogger('golem.network.transport.message')
-
-
-def verify_time(timestamp):
-    """ Verify message timestamp. If message is to old or has timestamp from
-    distant future raise TimestampError.
-
-    NOTE: This method deliberately ignores microseconds - precision=1s
-    """
-    now = datetime.datetime.utcnow()
-    try:
-        msgdt = datetime.datetime.utcfromtimestamp(timestamp)
-    except (TypeError, OSError, OverflowError, ValueError) as e:
-        logger.debug('Error parsing timestamp: %r', timestamp, exc_info=True)
-        raise exceptions.TimestampError(str(e))
-    delta = now - msgdt
-    delta_future = msgdt - now
-    logger.debug('msgdt %s Δ %s Δfuture %s', msgdt, delta, delta_future)
-    if delta > settings.MSG_TTL:
-        raise exceptions.MessageTooOldError()
-    if delta_future > settings.FUTURE_TIME_TOLERANCE:
-        raise exceptions.MessageFromFutureError()
-
-
-def _fake_sign(_):
-    return b'\0' * Message.SIG_LEN
-
-
-def verify_slot_type(value, class_):
-    if not isinstance(value, (class_, type(None))):
-        raise TypeError(
-            "Invalid nested message type {} should be {}".format(
-                type(value),
-                class_
-            )
-        )
-
-
-def verify_version(msg_version):
-    try:
-        theirs_v = semantic_version.Version(msg_version)
-    except ValueError as e:
-        raise exceptions.VersionMismatchError(
-            "Invalid version received: {msg_version}".format(
-                msg_version=msg_version,
-            )
-        ) from e
-    ours_v = semantic_version.Version(golem_messages.__version__)
-    spec_str = '>={major}.{minor}.0,<{next_minor}'.format(
-        major=ours_v.major,
-        minor=ours_v.minor,
-        next_minor=ours_v.next_minor(),
-    )
-    spec = semantic_version.Spec(spec_str)
-    if theirs_v not in spec:
-        raise exceptions.VersionMismatchError(
-            "Incompatible version received:"
-            " {ours} (ours) != {theirs} (theirs)".format(
-                ours=ours_v,
-                theirs=theirs_v,
-            )
-        )
-
-
-class Message():
-    """ Communication message that is sent in all networks """
-
-    __slots__ = ['header', 'sig']
-
-    HDR_FORMAT = '!HQ?'
-    HDR_LEN = struct.calcsize(HDR_FORMAT)
-    SIG_LEN = 65
-
-    TYPE = None
-    ENCRYPT = True
-    ENUM_SLOTS = {}
-
-    def __init__(self,
-                 header: datastructures.MessageHeader = None,
-                 sig=None,
-                 slots=None,
-                 deserialized=False,
-                 **kwargs):
-
-        """Create a new message
-        :param deserialized: was message created by .deserialize()?
-        """
-
-        # Child message slots
-        try:
-            self.load_slots(slots)
-        except exceptions.FieldError:
-            raise
-        except Exception as e:
-            raise exceptions.MessageError('Load slots failed') from e
-
-        # Set attributes
-        for key in kwargs:
-            if getattr(self, key, None) is None:
-                setattr(self, key, kwargs[key])
-
-        if deserialized and not (header and header.timestamp):
-            warnings.warn(
-                'Message without header {}'.format(self),
-                RuntimeWarning
-            )
-
-        # Header
-        if header is None:
-            header = datastructures.MessageHeader(
-                self.TYPE,
-                # Since epoch differs between OS, we use calendar.timegm()
-                # instead of time.time() to unify it.
-                calendar.timegm(time.gmtime()),
-                False,
-            )
-        self.header = header
-        self.sig = sig
-
-    def __eq__(self, obj):
-        if not isinstance(obj, Message):
-            return False
-        if not self.TYPE == obj.TYPE:
-            return False
-        return self.__slots__ == obj.__slots__
-
-    def __repr__(self):
-        return "{name}(header={header}, sig={sig}, slots={slots})".format(
-            name=self.__class__.__name__,
-            header=getattr(self, 'header', None),
-            sig=getattr(self, 'sig', None),
-            slots=self.slots(),
-        )
-
-    @property
-    def timestamp(self):
-        return self.header.timestamp
-
-    @property
-    def encrypted(self):
-        return self.header.encrypted
-
-    @encrypted.setter
-    def encrypted(self, value):
-        self.header = datastructures.MessageHeader(
-            self.header.type_,
-            self.header.timestamp,
-            value,
-        )
-
-    def get_short_hash(self, payload=None):
-        """Return short message representation for signature
-        :return bytes: sha1(TYPE, timestamp, payload)
-        """
-        if payload is None:
-            payload = serializer.dumps(self.slots())
-        sha = hashlib.sha1()
-
-        # We can't use self.serialize_header() because it includes
-        # self.encrypted. And nested messages are decrypted, but they
-        # still need to have a valid signature.
-        # SEE: test_serializer.MessageTestCase.test_message_sig()
-        hash_header = serializer.dumps(
-            [self.TYPE, self.timestamp, ]
-        )
-        sha.update(hash_header)
-        sha.update(payload or b'')
-        return sha.digest()
-
-    def serialize(self, sign_func=None, encrypt_func=None):
-        """ Return serialized message
-        :return str: serialized message """
-
-        if sign_func is None:
-            sign_func = _fake_sign
-
-        self.encrypted = bool(self.ENCRYPT and encrypt_func)
-        payload = serializer.dumps(self.slots())
-
-        # When nesting one message inside another it's important
-        # not to overwrite original signature.
-        if self.sig is None:
-            self.sig = sign_func(self.get_short_hash(payload))
-
-        if self.encrypted:
-            payload = encrypt_func(payload)
-
-        return (
-            self.serialize_header() +
-            self.sig +
-            payload
-        )
-
-    def serialize_header(self):
-        """ Serialize message's header
-        H unsigned short (2 bytes) big-endian
-        Q unsigned long long (8 bytes) big-endian
-        ? bool (1 byte)
-
-        11 bytes in total
-
-        :return: serialized header
-        """
-        return struct.pack(
-            self.HDR_FORMAT,
-            self.TYPE,
-            self.timestamp,
-            self.encrypted,
-        )
-
-    def serialize_slot(self, key, value):  # noqa pylint: disable=unused-argument, no-self-use
-        if isinstance(value, enum.Enum):
-            value = value.value
-        return value
-
-    def deserialize_slot(self, key, value):
-        if (key in self.ENUM_SLOTS) and (value is not None):
-            try:
-                value = self.ENUM_SLOTS[key](value)
-            except ValueError as e:
-                raise exceptions.FieldError(field=key, value=value) from e
-        return value
-
-    @classmethod
-    def deserialize_header(cls, data):
-        """ Deserialize message's header
-
-        :param data: bytes
-        :return: datastructures.MessageHeader
-        """
-        try:
-            header = datastructures.MessageHeader(
-                *struct.unpack(cls.HDR_FORMAT, data),
-            )
-        except (struct.error, TypeError) as e:
-            raise exceptions.HeaderError() from e
-
-        logger.debug("deserialize_header(): %r", header)
-        if not settings.MIN_TIMESTAMP < header.timestamp < \
-                settings.MAX_TIMESTAMP:
-            raise exceptions.HeaderError(
-                "Invalid timestamp {got}. Should be between {min_} and {max_}"
-                .format(
-                    got=header.timestamp,
-                    min_=settings.MIN_TIMESTAMP,
-                    max_=settings.MAX_TIMESTAMP,
-                )
-            )
-
-        from golem_messages.message import registered_message_types
-
-        if header.type_ not in registered_message_types:
-            raise exceptions.HeaderError(
-                "Unknown message type {got}".format(got=header.type_),
-            )
-        return header
-
-    @classmethod
-    def deserialize(cls, msg, decrypt_func, check_time=True, verify_func=None):
-        """
-        Deserialize single message
-        :param str msg: serialized message
-        :param function(data) decrypt_func: decryption function
-        :return Message|None: deserialized message or none if this message
-                              type is unknown
-        """
-
-        from golem_messages.message import registered_message_types
-
-        if not msg or len(msg) <= cls.HDR_LEN + cls.SIG_LEN:
-            raise exceptions.MessageError("Message too short")
-
-        raw_header = msg[:cls.HDR_LEN]
-        data = msg[cls.HDR_LEN:]
-
-        header = cls.deserialize_header(raw_header)
-<<<<<<< HEAD
-=======
-        if header.encrypted:
-            try:
-                data = decrypt_func(data)
-            except exceptions.MessageError:
-                raise
-            except Exception as e:
-                raise exceptions.DecryptionError(
-                    "Unknown decryption problem"
-                ) from e
-        slots = serializer.loads(data)
-
->>>>>>> 12c674b0
-        if check_time:
-            verify_time(header.timestamp)
-
-        class_ = registered_message_types[header.type_]
-        return class_.deserialize_with_header(
-            header,
-            data,
-            decrypt_func,
-            verify_func,
-        )
-
-    @classmethod
-    def deserialize_with_header(cls, header, data, decrypt_func, verify_func,
-                                **kwargs):
-        sig = data[:cls.SIG_LEN]
-        payload = data[cls.SIG_LEN:]
-
-        if header.encrypted:
-            payload = decrypt_func(payload)
-        slots = serializer.loads(payload)
-
-        instance = cls(
-            header=header,
-            sig=sig,
-            slots=slots,
-            deserialized=True,
-            **kwargs,
-        )
-
-        if verify_func is not None:
-            verify_func(instance.get_short_hash(payload), sig)
-        return instance
-
-    def load_slots(self, slots):
-        try:
-            slots_dict = dict(slots)
-        except (TypeError, ValueError):
-            slots_dict = {}
-
-        for name in self.__slots__:
-            if hasattr(self, name):
-                continue
-            if not self.valid_slot(name):
-                continue
-
-            try:
-                value = slots_dict[name]
-            except KeyError:
-                value = None
-            else:
-                value = self.deserialize_slot(name, value)
-            setattr(self, name, value)
-
-    def slots(self):
-        """Returns a list representation of any subclass message"""
-        processed_slots = []
-        for key in self.__slots__:
-            if not self.valid_slot(key):
-                continue
-            value = getattr(self, key, None)
-            value = self.serialize_slot(key, value)
-            processed_slots.append([key, value])
-        return processed_slots
-
-    def valid_slot(self, name):
-        return (not name.startswith('_')) \
-            and (name not in Message.__slots__) \
-            and (name in self.__slots__)
-
-
-class AbstractReasonMessage(Message):
-    __slots__ = [
-        'reason',
-    ] + Message.__slots__
-
-    @property
-    def ENUM_SLOTS(self):
-        return {
-            'reason': self.REASON,
-        }
-
-
-##################
-# Basic Messages #
-##################
-
-
-class Hello(Message):
-    TYPE = 0
-    ENCRYPT = False
-    VERSION_FORMAT = '!32p'
-    VERSION_LENGTH = struct.calcsize(VERSION_FORMAT)
-
-    __slots__ = [
-        'rand_val',
-        'proto_id',
-        'node_name',
-        'node_info',
-        'port',
-        'client_ver',
-        'client_key_id',
-        'solve_challenge',
-        'challenge',
-        'difficulty',
-        'metadata',
-        '_version',
-    ] + Message.__slots__
-
-    @classmethod
-    def deserialize_with_header(cls, header, data, *args, **kwargs):  # noqa pylint: disable=arguments-differ
-        raw_version = data[-cls.VERSION_LENGTH:]
-        data = data[:-cls.VERSION_LENGTH]
-        try:
-            str_version = struct.unpack(cls.VERSION_FORMAT, raw_version)[0] \
-                .decode('ascii', 'replace')
-        except struct.error as e:
-            raise exceptions.VersionMismatchError(
-                "Unreadable version {raw_version}".format(
-                    raw_version=raw_version,
-                )
-            ) from e
-        verify_version(str_version)
-        instance = super().deserialize_with_header(
-            header,
-            data,
-            _version=str_version,
-            *args,
-            **kwargs,
-        )
-        return instance
-
-    def serialize(self, *args, **kwargs):  # pylint: disable=arguments-differ
-        serialized = super().serialize(*args, **kwargs)
-        version = struct.pack(
-            self.VERSION_FORMAT,
-            self._version.encode('ascii', 'replace')
-        )
-        return serialized + version
-
-    def get_short_hash(self, *args, **kwargs):  # noqa pylint: disable=arguments-differ
-        return super().get_short_hash(*args, **kwargs) \
-            + self._version.encode('ascii', 'replace')
-
-    def __init__(self, **kwargs):
-        super().__init__(**kwargs)
-        deserialized = kwargs.pop('deserialized', False)
-        if not deserialized and not hasattr(self, '_version'):
-            self._version = golem_messages.__version__
-
-    def __repr__(self):
-        return "<{} _version:{}>".format(
-            super().__repr__(),
-            getattr(self, '_version', '<undefined>'),
-        )
-
-
-class RandVal(Message):
-    """Message with signed random value"""
-
-    TYPE = 1
-
-    __slots__ = ['rand_val'] + Message.__slots__
-
-
-class Disconnect(AbstractReasonMessage):
-    TYPE = 2
-    ENCRYPT = False
-
-    __slots__ = AbstractReasonMessage.__slots__
-
-    class REASON(enum.Enum):
-        DuplicatePeers = 'duplicate_peers'
-        TooManyPeers = 'too_many_peers'
-        Refresh = 'refresh'
-        Unverified = 'unverified'
-        ProtocolVersion = 'protocol_version'
-        BadProtocol = 'bad_protocol'
-        Timeout = 'timeout'
-        NoMoreMessages = 'no_more_messages'
-        WrongEncryption = 'wrong_encryption'
-        ResourceHandshakeFailure = 'resource_handshake'
-        KeyNotDifficult = 'key_not_difficult'
-        Bootstrap = 'bootstrap'
-
-
-class ChallengeSolution(Message):
-    TYPE = 3
-
-    __slots__ = ['solution'] + Message.__slots__
-
-
-def deserialize_verify(key, value, verify_key, verify_class):
-    if key == verify_key:
-        try:
-            verify_slot_type(value, verify_class)
-        except TypeError as e:
-            raise exceptions.FieldError(field=key, value=value) from e
-    return value
+import calendar
+import datetime
+import enum
+import hashlib
+import logging
+import struct
+import time
+import warnings
+
+import semantic_version
+
+import golem_messages
+
+from golem_messages import datastructures
+from golem_messages import exceptions
+from golem_messages import serializer
+from golem_messages import settings
+
+logger = logging.getLogger('golem.network.transport.message')
+
+
+def verify_time(timestamp):
+    """ Verify message timestamp. If message is to old or has timestamp from
+    distant future raise TimestampError.
+
+    NOTE: This method deliberately ignores microseconds - precision=1s
+    """
+    now = datetime.datetime.utcnow()
+    try:
+        msgdt = datetime.datetime.utcfromtimestamp(timestamp)
+    except (TypeError, OSError, OverflowError, ValueError) as e:
+        logger.debug('Error parsing timestamp: %r', timestamp, exc_info=True)
+        raise exceptions.TimestampError(str(e))
+    delta = now - msgdt
+    delta_future = msgdt - now
+    logger.debug('msgdt %s Δ %s Δfuture %s', msgdt, delta, delta_future)
+    if delta > settings.MSG_TTL:
+        raise exceptions.MessageTooOldError()
+    if delta_future > settings.FUTURE_TIME_TOLERANCE:
+        raise exceptions.MessageFromFutureError()
+
+
+def _fake_sign(_):
+    return b'\0' * Message.SIG_LEN
+
+
+def verify_slot_type(value, class_):
+    if not isinstance(value, (class_, type(None))):
+        raise TypeError(
+            "Invalid nested message type {} should be {}".format(
+                type(value),
+                class_
+            )
+        )
+
+
+def verify_version(msg_version):
+    try:
+        theirs_v = semantic_version.Version(msg_version)
+    except ValueError as e:
+        raise exceptions.VersionMismatchError(
+            "Invalid version received: {msg_version}".format(
+                msg_version=msg_version,
+            )
+        ) from e
+    ours_v = semantic_version.Version(golem_messages.__version__)
+    spec_str = '>={major}.{minor}.0,<{next_minor}'.format(
+        major=ours_v.major,
+        minor=ours_v.minor,
+        next_minor=ours_v.next_minor(),
+    )
+    spec = semantic_version.Spec(spec_str)
+    if theirs_v not in spec:
+        raise exceptions.VersionMismatchError(
+            "Incompatible version received:"
+            " {ours} (ours) != {theirs} (theirs)".format(
+                ours=ours_v,
+                theirs=theirs_v,
+            )
+        )
+
+
+class Message():
+    """ Communication message that is sent in all networks """
+
+    __slots__ = ['header', 'sig']
+
+    HDR_FORMAT = '!HQ?'
+    HDR_LEN = struct.calcsize(HDR_FORMAT)
+    SIG_LEN = 65
+
+    TYPE = None
+    ENCRYPT = True
+    ENUM_SLOTS = {}
+
+    def __init__(self,
+                 header: datastructures.MessageHeader = None,
+                 sig=None,
+                 slots=None,
+                 deserialized=False,
+                 **kwargs):
+
+        """Create a new message
+        :param deserialized: was message created by .deserialize()?
+        """
+
+        # Child message slots
+        try:
+            self.load_slots(slots)
+        except exceptions.FieldError:
+            raise
+        except Exception as e:
+            raise exceptions.MessageError('Load slots failed') from e
+
+        # Set attributes
+        for key in kwargs:
+            if getattr(self, key, None) is None:
+                setattr(self, key, kwargs[key])
+
+        if deserialized and not (header and header.timestamp):
+            warnings.warn(
+                'Message without header {}'.format(self),
+                RuntimeWarning
+            )
+
+        # Header
+        if header is None:
+            header = datastructures.MessageHeader(
+                self.TYPE,
+                # Since epoch differs between OS, we use calendar.timegm()
+                # instead of time.time() to unify it.
+                calendar.timegm(time.gmtime()),
+                False,
+            )
+        self.header = header
+        self.sig = sig
+
+    def __eq__(self, obj):
+        if not isinstance(obj, Message):
+            return False
+        if not self.TYPE == obj.TYPE:
+            return False
+        return self.__slots__ == obj.__slots__
+
+    def __repr__(self):
+        return "{name}(header={header}, sig={sig}, slots={slots})".format(
+            name=self.__class__.__name__,
+            header=getattr(self, 'header', None),
+            sig=getattr(self, 'sig', None),
+            slots=self.slots(),
+        )
+
+    @property
+    def timestamp(self):
+        return self.header.timestamp
+
+    @property
+    def encrypted(self):
+        return self.header.encrypted
+
+    @encrypted.setter
+    def encrypted(self, value):
+        self.header = datastructures.MessageHeader(
+            self.header.type_,
+            self.header.timestamp,
+            value,
+        )
+
+    def get_short_hash(self, payload=None):
+        """Return short message representation for signature
+        :return bytes: sha1(TYPE, timestamp, payload)
+        """
+        if payload is None:
+            payload = serializer.dumps(self.slots())
+        sha = hashlib.sha1()
+
+        # We can't use self.serialize_header() because it includes
+        # self.encrypted. And nested messages are decrypted, but they
+        # still need to have a valid signature.
+        # SEE: test_serializer.MessageTestCase.test_message_sig()
+        hash_header = serializer.dumps(
+            [self.TYPE, self.timestamp, ]
+        )
+        sha.update(hash_header)
+        sha.update(payload or b'')
+        return sha.digest()
+
+    def serialize(self, sign_func=None, encrypt_func=None):
+        """ Return serialized message
+        :return str: serialized message """
+
+        if sign_func is None:
+            sign_func = _fake_sign
+
+        self.encrypted = bool(self.ENCRYPT and encrypt_func)
+        payload = serializer.dumps(self.slots())
+
+        # When nesting one message inside another it's important
+        # not to overwrite original signature.
+        if self.sig is None:
+            self.sig = sign_func(self.get_short_hash(payload))
+
+        if self.encrypted:
+            payload = encrypt_func(payload)
+
+        return (
+            self.serialize_header() +
+            self.sig +
+            payload
+        )
+
+    def serialize_header(self):
+        """ Serialize message's header
+        H unsigned short (2 bytes) big-endian
+        Q unsigned long long (8 bytes) big-endian
+        ? bool (1 byte)
+
+        11 bytes in total
+
+        :return: serialized header
+        """
+        return struct.pack(
+            self.HDR_FORMAT,
+            self.TYPE,
+            self.timestamp,
+            self.encrypted,
+        )
+
+    def serialize_slot(self, key, value):  # noqa pylint: disable=unused-argument, no-self-use
+        if isinstance(value, enum.Enum):
+            value = value.value
+        return value
+
+    def deserialize_slot(self, key, value):
+        if (key in self.ENUM_SLOTS) and (value is not None):
+            try:
+                value = self.ENUM_SLOTS[key](value)
+            except ValueError as e:
+                raise exceptions.FieldError(field=key, value=value) from e
+        return value
+
+    @classmethod
+    def deserialize_header(cls, data):
+        """ Deserialize message's header
+
+        :param data: bytes
+        :return: datastructures.MessageHeader
+        """
+        try:
+            header = datastructures.MessageHeader(
+                *struct.unpack(cls.HDR_FORMAT, data),
+            )
+        except (struct.error, TypeError) as e:
+            raise exceptions.HeaderError() from e
+
+        logger.debug("deserialize_header(): %r", header)
+        if not settings.MIN_TIMESTAMP < header.timestamp < \
+                settings.MAX_TIMESTAMP:
+            raise exceptions.HeaderError(
+                "Invalid timestamp {got}. Should be between {min_} and {max_}"
+                .format(
+                    got=header.timestamp,
+                    min_=settings.MIN_TIMESTAMP,
+                    max_=settings.MAX_TIMESTAMP,
+                )
+            )
+
+        from golem_messages.message import registered_message_types
+
+        if header.type_ not in registered_message_types:
+            raise exceptions.HeaderError(
+                "Unknown message type {got}".format(got=header.type_),
+            )
+        return header
+
+    @classmethod
+    def deserialize(cls, msg, decrypt_func, check_time=True, verify_func=None):
+        """
+        Deserialize single message
+        :param str msg: serialized message
+        :param function(data) decrypt_func: decryption function
+        :return Message|None: deserialized message or none if this message
+                              type is unknown
+        """
+
+        from golem_messages.message import registered_message_types
+
+        if not msg or len(msg) <= cls.HDR_LEN + cls.SIG_LEN:
+            raise exceptions.MessageError("Message too short")
+
+        raw_header = msg[:cls.HDR_LEN]
+        data = msg[cls.HDR_LEN:]
+
+        header = cls.deserialize_header(raw_header)
+        if check_time:
+            verify_time(header.timestamp)
+
+        class_ = registered_message_types[header.type_]
+        return class_.deserialize_with_header(
+            header,
+            data,
+            decrypt_func,
+            verify_func,
+        )
+
+    @classmethod
+    def deserialize_with_header(cls, header, data, decrypt_func, verify_func,
+                                **kwargs):
+        sig = data[:cls.SIG_LEN]
+        payload = data[cls.SIG_LEN:]
+
+        if header.encrypted:
+            try:
+                payload = decrypt_func(payload)
+            except exceptions.MessageError:
+                raise
+            except Exception as e:
+                raise exceptions.DecryptionError(
+                    "Unknown decryption problem"
+                ) from e
+        slots = serializer.loads(payload)
+
+        instance = cls(
+            header=header,
+            sig=sig,
+            slots=slots,
+            deserialized=True,
+            **kwargs,
+        )
+
+        if verify_func is not None:
+            verify_func(instance.get_short_hash(payload), sig)
+        return instance
+
+    def load_slots(self, slots):
+        try:
+            slots_dict = dict(slots)
+        except (TypeError, ValueError):
+            slots_dict = {}
+
+        for name in self.__slots__:
+            if hasattr(self, name):
+                continue
+            if not self.valid_slot(name):
+                continue
+
+            try:
+                value = slots_dict[name]
+            except KeyError:
+                value = None
+            else:
+                value = self.deserialize_slot(name, value)
+            setattr(self, name, value)
+
+    def slots(self):
+        """Returns a list representation of any subclass message"""
+        processed_slots = []
+        for key in self.__slots__:
+            if not self.valid_slot(key):
+                continue
+            value = getattr(self, key, None)
+            value = self.serialize_slot(key, value)
+            processed_slots.append([key, value])
+        return processed_slots
+
+    def valid_slot(self, name):
+        return (not name.startswith('_')) \
+            and (name not in Message.__slots__) \
+            and (name in self.__slots__)
+
+
+class AbstractReasonMessage(Message):
+    __slots__ = [
+        'reason',
+    ] + Message.__slots__
+
+    @property
+    def ENUM_SLOTS(self):
+        return {
+            'reason': self.REASON,
+        }
+
+
+##################
+# Basic Messages #
+##################
+
+
+class Hello(Message):
+    TYPE = 0
+    ENCRYPT = False
+    VERSION_FORMAT = '!32p'
+    VERSION_LENGTH = struct.calcsize(VERSION_FORMAT)
+
+    __slots__ = [
+        'rand_val',
+        'proto_id',
+        'node_name',
+        'node_info',
+        'port',
+        'client_ver',
+        'client_key_id',
+        'solve_challenge',
+        'challenge',
+        'difficulty',
+        'metadata',
+        '_version',
+    ] + Message.__slots__
+
+    @classmethod
+    def deserialize_with_header(cls, header, data, *args, **kwargs):  # noqa pylint: disable=arguments-differ
+        raw_version = data[-cls.VERSION_LENGTH:]
+        data = data[:-cls.VERSION_LENGTH]
+        try:
+            str_version = struct.unpack(cls.VERSION_FORMAT, raw_version)[0] \
+                .decode('ascii', 'replace')
+        except struct.error as e:
+            raise exceptions.VersionMismatchError(
+                "Unreadable version {raw_version}".format(
+                    raw_version=raw_version,
+                )
+            ) from e
+        verify_version(str_version)
+        instance = super().deserialize_with_header(
+            header,
+            data,
+            _version=str_version,
+            *args,
+            **kwargs,
+        )
+        return instance
+
+    def serialize(self, *args, **kwargs):  # pylint: disable=arguments-differ
+        serialized = super().serialize(*args, **kwargs)
+        version = struct.pack(
+            self.VERSION_FORMAT,
+            self._version.encode('ascii', 'replace')
+        )
+        return serialized + version
+
+    def get_short_hash(self, *args, **kwargs):  # noqa pylint: disable=arguments-differ
+        return super().get_short_hash(*args, **kwargs) \
+            + self._version.encode('ascii', 'replace')
+
+    def __init__(self, **kwargs):
+        super().__init__(**kwargs)
+        deserialized = kwargs.pop('deserialized', False)
+        if not deserialized and not hasattr(self, '_version'):
+            self._version = golem_messages.__version__
+
+    def __repr__(self):
+        return "<{} _version:{}>".format(
+            super().__repr__(),
+            getattr(self, '_version', '<undefined>'),
+        )
+
+
+class RandVal(Message):
+    """Message with signed random value"""
+
+    TYPE = 1
+
+    __slots__ = ['rand_val'] + Message.__slots__
+
+
+class Disconnect(AbstractReasonMessage):
+    TYPE = 2
+    ENCRYPT = False
+
+    __slots__ = AbstractReasonMessage.__slots__
+
+    class REASON(enum.Enum):
+        DuplicatePeers = 'duplicate_peers'
+        TooManyPeers = 'too_many_peers'
+        Refresh = 'refresh'
+        Unverified = 'unverified'
+        ProtocolVersion = 'protocol_version'
+        BadProtocol = 'bad_protocol'
+        Timeout = 'timeout'
+        NoMoreMessages = 'no_more_messages'
+        WrongEncryption = 'wrong_encryption'
+        ResourceHandshakeFailure = 'resource_handshake'
+        KeyNotDifficult = 'key_not_difficult'
+        Bootstrap = 'bootstrap'
+
+
+class ChallengeSolution(Message):
+    TYPE = 3
+
+    __slots__ = ['solution'] + Message.__slots__
+
+
+def deserialize_verify(key, value, verify_key, verify_class):
+    if key == verify_key:
+        try:
+            verify_slot_type(value, verify_class)
+        except TypeError as e:
+            raise exceptions.FieldError(field=key, value=value) from e
+    return value