--- conflicted
+++ resolved
@@ -137,18 +137,15 @@
             concents.RejectReportComputedTask,
             concents.VerdictReportComputedTask,
             concents.FileTransferToken,
-<<<<<<< HEAD
+            concents.SubtaskResultVerify,
+            concents.AckSubtaskResultVerify,
+            concents.SubtaskResultSettled,
             concents.ForceGetTaskResult,
             concents.ForceGetTaskResultAck,
             concents.ForceGetTaskResultFailed,
             concents.ForceGetTaskResultRejected,
-            concents.ForceGetTaskResultUpload, ):
-=======
-            concents.SubtaskResultVerify,
-            concents.AckSubtaskResultVerify,
-            concents.SubtaskResultSettled,
+            concents.ForceGetTaskResultUpload,
     ):
->>>>>>> a9ff800b
         if message_class.TYPE in registered_message_types:
             raise RuntimeError(
                 "Duplicated message {}.TYPE: {}"
