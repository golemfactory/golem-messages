--- conflicted
+++ resolved
@@ -10,19 +10,7 @@
 from golem_messages import shortcuts
 from golem_messages.message import concents
 
-<<<<<<< HEAD
-from .factories import (
-    TaskToComputeFactory,
-    ReportComputedTaskFactory, ForceReportComputedTaskFactory,
-    SubtaskResultsRejectedFactory, SubtaskResultsVerifyFactory,
-    AckSubtaskResultsVerifyFactory, SubtaskResultsSettledFactory,
-    ForceGetTaskResultFactory, ForceGetTaskResultAckFactory,
-    ForceGetTaskResultFailedFactory, ForceGetTaskResultRejectedFactory,
-    ForceGetTaskResultUploadFactory, FileTransferToken,
-)
-=======
 from . import factories
->>>>>>> 2d14bfa6
 
 
 class InitializationTestCase(unittest.TestCase):
@@ -386,15 +374,10 @@
 class ConcentsTest(unittest.TestCase):
 
     def test_subtask_result_verify(self):
-<<<<<<< HEAD
-        srr = SubtaskResultsRejectedFactory()
-        msg = SubtaskResultsVerifyFactory(slots__subtask_result_rejected=srr)
-=======
-        srr = factories.SubtaskResultRejectedFactory()
-        msg = factories.SubtaskResultVerifyFactory(
+        srr = factories.SubtaskResultsRejectedFactory()
+        msg = factories.SubtaskResultsVerifyFactory(
             slots__subtask_result_rejected=srr,
         )
->>>>>>> 2d14bfa6
         expected = [
             ['subtask_result_rejected', srr]
         ]
@@ -404,15 +387,10 @@
                               message.tasks.SubtaskResultsRejected)
 
     def test_ack_subtask_result_verify(self):
-<<<<<<< HEAD
-        srv = SubtaskResultsVerifyFactory()
-        msg = AckSubtaskResultsVerifyFactory(slots__subtask_results_verify=srv)
-=======
-        srv = factories.SubtaskResultVerifyFactory()
-        msg = factories.AckSubtaskResultVerifyFactory(
+        srv = factories.SubtaskResultsVerifyFactory()
+        msg = factories.AckSubtaskResultsVerifyFactory(
             slots__subtask_results_verify=srv,
         )
->>>>>>> 2d14bfa6
         expected = [
             ['subtask_result_verify', srv]
         ]
@@ -422,13 +400,8 @@
                               concents.SubtaskResultsVerify)
 
     def test_subtask_result_settled_no_acceptance(self):
-<<<<<<< HEAD
-        ttc = TaskToComputeFactory()
-        msg = SubtaskResultsSettledFactory.origin_acceptance_timeout(
-=======
         ttc = factories.TaskToComputeFactory()
-        msg = factories.SubtaskResultSettledFactory.origin_acceptance_timeout(
->>>>>>> 2d14bfa6
+        msg = factories.SubtaskResultsSettledFactory.origin_acceptance_timeout(
             slots__task_to_compute=ttc
         )
         expected = [
@@ -442,13 +415,8 @@
         self.assertIsInstance(msg.task_to_compute, message.tasks.TaskToCompute)
 
     def test_subtask_result_settled_results_rejected(self):
-<<<<<<< HEAD
-        ttc = TaskToComputeFactory()
-        msg = SubtaskResultsSettledFactory.origin_results_rejected(
-=======
         ttc = factories.TaskToComputeFactory()
-        msg = factories.SubtaskResultSettledFactory.origin_results_rejected(
->>>>>>> 2d14bfa6
+        msg = factories.SubtaskResultsSettledFactory.origin_results_rejected(
             slots__task_to_compute=ttc
         )
         expected = [
