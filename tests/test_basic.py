import calendar
import datetime
from freezegun import freeze_time
import golem_messages
from golem_messages import exceptions
from golem_messages import message
import unittest
import unittest.mock as mock

one_second = datetime.timedelta(seconds=1)


def dt_to_ts(dt):
    return calendar.timegm(dt.utctimetuple())


class BasicTestCase(unittest.TestCase):
    def setUp(self):
        self.ecc = golem_messages.ECCx(None)
        self.ecc2 = golem_messages.ECCx(None)

    def test_total_basic(self):
        msg = message.Ping()
        payload = golem_messages.dump(msg, self.ecc.raw_privkey,
                                      self.ecc.raw_pubkey)
        msg2 = golem_messages.load(payload, self.ecc.raw_privkey,
                                   self.ecc.raw_pubkey)
        self.assertEqual(msg, msg2)

    """ Deserialization should work even if we haven't created any message first
    """
    @mock.patch('golem_messages.message.verify_time')
    def test_deserialization(self, verify_time):
        verify_time.return_value = True
        serialized_ping = b'\x03\xe9\x00\x00\x00\x00\x00\x00\x00\x00\x00\x00'\
            b'\x00\x00\x00\x00\x00\x00\x00\x00\x00\x00\x00\x00\x00\x00\x00\x00'\
            b'\x00\x00\x00\x00\x00\x00\x00\x00\x00\x00\x00\x00\x00\x00\x00\x00'\
            b'\x00\x00\x00\x00\x00\x00\x00\x00\x00\x00\x00\x00\x00\x00\x00\x00'\
            b'\x00\x00\x00\x00\x00\x00\x00\x00\x00\x00\x00\x00\x00\x00\x00\x00'\
            b'\xd8\x1c\x80'
        deserialized = message.Message.deserialize(serialized_ping, None)
        assert deserialized is not None
        assert deserialized.TYPE == message.Ping.TYPE


testnow = datetime.datetime.utcnow().replace(microsecond=0)


@freeze_time(testnow)
class TimestampTestCase(unittest.TestCase):
    """Time limits verification

    Based on Concent_analiza_integracji_PL "Limity czasu w komunikacji" chapter
    """

    def setUp(self):
        self.ecc = golem_messages.ECCx(None)
        # mmtt - Maximum Message Transport Time, maximum transport time
        #        allowed for transmission of a small message (if ping time is
        #        greater than this, it means the communication is lagged).
        self.mmtt = datetime.timedelta(minutes=0, seconds=30)
        # mtd - Maximum Time Difference, maximum time difference from actual
        #       time. (Time synchronisation)
        self.mtd = datetime.timedelta(minutes=2, seconds=30)
        # mat - Maximum Action Time, maximum time needed to perform simple
        #       simple machine operation.
        self.mat = datetime.timedelta(minutes=2, seconds=15)

    def test_timestamp_within_range_low(self):
        """Proper timestamp low border"""

        now = datetime.datetime.utcnow()
        timestamp = dt_to_ts(
            now - (self.mtd * 2) - self.mmtt - (self.mat * 2)
        )
        message.verify_time(timestamp)

    def test_timestamp_within_range_middle(self):
        """Proper timestamp inside"""

        now = datetime.datetime.utcnow()
        timestamp = dt_to_ts(now)
        message.verify_time(timestamp)

    def test_timestamp_within_range_high(self):
        """Proper timestamp high border"""

        now = datetime.datetime.utcnow()
        timestamp = dt_to_ts(now + (self.mtd * 2))
        message.verify_time(timestamp)

    def test_ancient_timestamp(self):
        """Message too old"""

        now = datetime.datetime.utcnow()
        timestamp = dt_to_ts(
            now - (self.mtd * 2) - self.mmtt - (self.mat * 2) - one_second
        )
        with self.assertRaises(exceptions.MessageTooOldError):
            message.verify_time(timestamp)

    def test_timestamp_from_future(self):
        """Message from the future"""

        now = datetime.datetime.utcnow()
        timestamp = dt_to_ts(now + (self.mtd * 2) + one_second)
        with self.assertRaises(exceptions.MessageFromFutureError):
            message.verify_time(timestamp)

    @mock.patch('golem_messages.message.verify_time')
    def test_deserialization_with_time_verification(self, vft_mock):
        msg = message.Ping()
        payload = golem_messages.dump(msg, self.ecc.raw_privkey,
                                      self.ecc.raw_pubkey)
        self.assertEqual(vft_mock.call_count, 0)
        golem_messages.load(payload, self.ecc.raw_privkey, self.ecc.raw_pubkey)
        self.assertEqual(vft_mock.call_count, 1)


class SlotSerializationTestCase(unittest.TestCase):
    def test_enum_slots(self):
        msg = message.Disconnect(
            reason=message.Disconnect.REASON.DuplicatePeers
        )
        s = msg.serialize()
        msg2 = message.Message.deserialize(s, decrypt_func=None)
        self.assertIs(msg2.reason,
                      message.Disconnect.REASON.DuplicatePeers)

    def test_enum_slot_by_value(self):
        msg = message.Disconnect(
            reason='duplicate_peers'
        )
        s = msg.serialize()
        msg2 = message.Message.deserialize(s, decrypt_func=None)
        self.assertIs(msg2.reason,
                      message.Disconnect.REASON.DuplicatePeers)

    def test_enum_slot_invalid_value(self):
        msg = message.Disconnect(
            reason='Every man is the builder of a temple called his body. —HDT'
        )
        s = msg.serialize()
        msg2 = message.Message.deserialize(s, decrypt_func=None)
        self.assertIs(msg2, None)


class NestedMessageTestCase(unittest.TestCase):
    def test_valid_task_to_compute(self):
        TEST_SIG = b'jak przystalo na bistro czesto sie zmienia i jest wypisywane na tablicy w lokalu'[:message.Message.SIG_LEN]  # noqa
        for class_ in message.registered_message_types.values():
            if 'task_to_compute' not in class_.__slots__:
                continue
            msg = class_()
<<<<<<< HEAD
            msg.task_to_compute = message.MessageTaskToCompute(sig=TEST_SIG)
            msg.task_to_compute.compute_task_def = message.ComputeTaskDef()
=======
            msg.task_to_compute = message.TaskToCompute(sig=TEST_SIG)
>>>>>>> 909b7613
            s = msg.serialize()
            msg2 = message.Message.deserialize(s, decrypt_func=None)
            self.assertEqual(msg2.task_to_compute.sig, TEST_SIG)

    def test_invalid_task_to_compute(self):
        for class_ in message.registered_message_types.values():
            if 'task_to_compute' not in class_.__slots__:
                continue
            msg = class_()
            msg.task_to_compute = (
                "There’s so much to learn when you’re slinging"
                "paint and pencil"
            )
            s = msg.serialize()
            msg2 = message.Message.deserialize(s, decrypt_func=None)
            self.assertIs(msg2, None)


class ComputeTaskDefTestCase(unittest.TestCase):
    def test_type(self):
        ctd = message.ComputeTaskDef()
        ctd['src_code'] = ("Nie mamy w Polsce monarchy,"
                           "Same w niej golce lub parchy:"
                           "Michalik został nam jeden,"
                           "By sztuki stworzyć w niej Eden."
                           )
        msg = message.MessageTaskToCompute(compute_task_def=ctd)
        s = msg.serialize()
        msg2 = message.Message.deserialize(s, None)
        self.assertEqual(ctd, msg2.compute_task_def)
        self.assertIsInstance(msg2.compute_task_def, message.ComputeTaskDef)<|MERGE_RESOLUTION|>--- conflicted
+++ resolved
@@ -152,12 +152,8 @@
             if 'task_to_compute' not in class_.__slots__:
                 continue
             msg = class_()
-<<<<<<< HEAD
-            msg.task_to_compute = message.MessageTaskToCompute(sig=TEST_SIG)
+            msg.task_to_compute = message.TaskToCompute(sig=TEST_SIG)
             msg.task_to_compute.compute_task_def = message.ComputeTaskDef()
-=======
-            msg.task_to_compute = message.TaskToCompute(sig=TEST_SIG)
->>>>>>> 909b7613
             s = msg.serialize()
             msg2 = message.Message.deserialize(s, decrypt_func=None)
             self.assertEqual(msg2.task_to_compute.sig, TEST_SIG)
@@ -184,7 +180,7 @@
                            "Michalik został nam jeden,"
                            "By sztuki stworzyć w niej Eden."
                            )
-        msg = message.MessageTaskToCompute(compute_task_def=ctd)
+        msg = message.TaskToCompute(compute_task_def=ctd)
         s = msg.serialize()
         msg2 = message.Message.deserialize(s, None)
         self.assertEqual(ctd, msg2.compute_task_def)
