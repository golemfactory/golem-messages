--- conflicted
+++ resolved
@@ -43,7 +43,6 @@
         assert deserialized is not None
         assert deserialized.TYPE == message.Ping.TYPE
 
-<<<<<<< HEAD
     @mock.patch('golem_messages.serializer.dumps', wraps=serializer.dumps)
     def test_slots_reselialization_optimization(self, dumps_mock):
         """Don't reserialize message slots immediately after deserialization"""
@@ -58,7 +57,7 @@
                                    self.ecc.raw_pubkey)
         # One call for hash_header
         dumps_mock.assert_called_once_with(mock.ANY)
-=======
+
     def test_deserialize_verify(self):
         """Basic verificating deserializer"""
         ping = message.Ping()
@@ -89,7 +88,6 @@
                 value=task_to_compute,
                 verify_class=message.Ping,
             )
->>>>>>> e641065d
 
 
 testnow = datetime.datetime.utcnow().replace(microsecond=0)
