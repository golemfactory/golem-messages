import unittest

from golem_messages import exceptions
from golem_messages import message

from golem_messages.message import concents

from tests import factories
from tests.message import mixins

class ServiceRefusedTest(mixins.RegisteredMessageTestMixin,
                         mixins.SerializationMixin,
                         mixins.TaskIdTaskToComputeTestMixin,
                         unittest.TestCase):
    FACTORY = factories.ServiceRefusedFactory
    MSG_CLASS = concents.ServiceRefused


<<<<<<< HEAD
class FileTranferTokenTest(RegisteredMessageTestMixin, unittest.TestCase):
    MSG_CLASS = concents.FileTransferToken

    def test_operation_upload(self):
        ftt = concents.FileTransferToken(slots=(
            ('operation', concents.FileTransferToken.Operation.Upload),
        ))
        self.assertEqual(dict(ftt.slots()).get('operation'),
                         concents.FileTransferToken.Operation.Upload.value)

    def test_operation_download(self):
        ftt = concents.FileTransferToken(slots=(
            ('operation', concents.FileTransferToken.Operation.Download),
        ))
        self.assertEqual(dict(ftt.slots()).get('operation'),
                         concents.FileTransferToken.Operation.Download.value)

    def test_operation_other(self):
        with self.assertRaises(exceptions.FieldError):
            concents.FileTransferToken(slots=(
                ('operation', 'other'),
            ))

class SubtaskResultsVerifyTest(RegisteredMessageTestMixin, unittest.TestCase):
=======
class SubtaskResultsVerifyTest(mixins.RegisteredMessageTestMixin,
                               mixins.SerializationMixin,
                               unittest.TestCase):
    FACTORY = factories.SubtaskResultsVerifyFactory
>>>>>>> 5599263a
    MSG_CLASS = concents.SubtaskResultsVerify

    def setUp(self):
        self.msg = self.FACTORY()

    def test_subtask_results_verify(self):
        srr = factories.SubtaskResultsRejectedFactory()
        msg = self.FACTORY(
            subtask_results_rejected=srr,
        )
        expected = [
            ['subtask_results_rejected', srr]
        ]

        self.assertEqual(expected, msg.slots())
        self.assertIsInstance(msg.subtask_results_rejected,
                              message.tasks.SubtaskResultsRejected)

    def test_task_id(self):
        self.assertEqual(self.msg.task_id,
                         self.msg.subtask_results_rejected.task_id)

    def test_subtask_id(self):
        self.assertEqual(self.msg.subtask_id,
                         self.msg.subtask_results_rejected.subtask_id)


class AckSubtaskResultsVerifyTest(mixins.RegisteredMessageTestMixin,
                                  mixins.SerializationMixin,
                                  unittest.TestCase):
    FACTORY = factories.AckSubtaskResultsVerifyFactory
    MSG_CLASS = concents.AckSubtaskResultsVerify

    def setUp(self):
        self.msg = self.FACTORY()

    def test_ack_subtask_results_verify(self):
        srv = factories.SubtaskResultsVerifyFactory()
        ftt = factories.FileTransferTokenFactory()
        msg = self.FACTORY(
            subtask_results_verify=srv,
            file_transfer_token=ftt,
        )
        expected = [
            ['subtask_results_verify', srv],
            ['file_transfer_token', ftt]
        ]

        self.assertEqual(expected, msg.slots())
        self.assertIsInstance(msg.subtask_results_verify,
                              concents.SubtaskResultsVerify)
        self.assertIsInstance(msg.file_transfer_token,
                              concents.FileTransferToken)

    def test_task_id(self):
        self.assertEqual(self.msg.task_id,
                         self.msg.subtask_results_verify.task_id)

    def test_subtask_id(self):
        self.assertEqual(self.msg.subtask_id,
                         self.msg.subtask_results_verify.subtask_id)


class SubtaskResultsSettledTest(mixins.RegisteredMessageTestMixin,
                                mixins.SerializationMixin,
                                mixins.TaskIdTaskToComputeTestMixin,
                                unittest.TestCase):
    FACTORY = factories.SubtaskResultsSettledFactory
    MSG_CLASS = concents.SubtaskResultsSettled

    def test_subtask_result_settled_no_acceptance(self):
        ttc = factories.TaskToComputeFactory()
        msg = factories.SubtaskResultsSettledFactory.origin_acceptance_timeout(
            task_to_compute=ttc
        )
        expected = [
            ['origin',
             concents.SubtaskResultsSettled.Origin.ResultsAcceptedTimeout
             .value],
            ['task_to_compute', ttc]
        ]

        self.assertEqual(expected, msg.slots())
        self.assertIsInstance(msg.task_to_compute, message.tasks.TaskToCompute)

    def test_subtask_result_settled_results_rejected(self):
        ttc = factories.TaskToComputeFactory()
        msg = factories.SubtaskResultsSettledFactory.origin_results_rejected(
            task_to_compute=ttc
        )
        expected = [
            ['origin',
             concents.SubtaskResultsSettled.Origin.ResultsRejected.value],
            ['task_to_compute', ttc]
        ]

        self.assertEqual(expected, msg.slots())
        self.assertIsInstance(msg.task_to_compute, message.tasks.TaskToCompute)


class ForceGetTaskResultTest(mixins.RegisteredMessageTestMixin,
                             mixins.SerializationMixin,
                             mixins.TaskIdReportComputedTaskTestMixin,
                             unittest.TestCase):
    FACTORY = factories.ForceGetTaskResultFactory
    MSG_CLASS = message.concents.ForceGetTaskResult

    def test_force_get_task_result(self):
        rct = factories.ReportComputedTaskFactory()
        msg = self.FACTORY(
            report_computed_task=rct,
        )
        expected = [
            ['report_computed_task', rct],
        ]

        self.assertEqual(expected, msg.slots())
        self.assertIsInstance(msg.report_computed_task,
                              message.tasks.ReportComputedTask)


class AckForceGetTaskResultTest(mixins.RegisteredMessageTestMixin,
                                mixins.SerializationMixin,
                                mixins.TaskIdForceGetTaskResultTestMixin,
                                unittest.TestCase):
    FACTORY = factories.AckForceGetTaskResultFactory
    MSG_CLASS = message.concents.AckForceGetTaskResult

    def test_ack_force_get_task_result(self):
        fgtr = factories.ForceGetTaskResultFactory()
        msg = factories.AckForceGetTaskResultFactory(
            force_get_task_result=fgtr
        )
        expected = [
            ['force_get_task_result', fgtr]
        ]

        self.assertEqual(expected, msg.slots())
        self.assertIsInstance(msg.force_get_task_result,
                              message.concents.ForceGetTaskResult)


class ForceGetTaskResultFailedTest(mixins.RegisteredMessageTestMixin,
                                   mixins.SerializationMixin,
                                   mixins.TaskIdTaskToComputeTestMixin,
                                   unittest.TestCase):
    FACTORY = factories.ForceGetTaskResultFailedFactory
    MSG_CLASS = message.concents.ForceGetTaskResultFailed

    def test_force_get_task_result_failed(self):
        ttc = factories.TaskToComputeFactory()
        msg = factories.ForceGetTaskResultFailedFactory(
            task_to_compute=ttc
        )
        expected = [
            ['task_to_compute', ttc]
        ]

        self.assertEqual(expected, msg.slots())
        self.assertIsInstance(msg.task_to_compute, message.tasks.TaskToCompute)


class ForceGetTaskResultRejectedTest(mixins.RegisteredMessageTestMixin,
                                     mixins.SerializationMixin,
                                     mixins.TaskIdForceGetTaskResultTestMixin,
                                     unittest.TestCase):
    FACTORY = factories.ForceGetTaskResultRejectedFactory
    MSG_CLASS = message.concents.ForceGetTaskResultRejected

    def test_force_get_task_result_rejected(self):
        fgtr = factories.ForceGetTaskResultFactory()
        msg = factories.ForceGetTaskResultRejectedFactory(
            force_get_task_result=fgtr
        )
        expected = [
            ['force_get_task_result', fgtr],
            ['reason', None]
        ]

        self.assertEqual(expected, msg.slots())
        self.assertIsInstance(msg.force_get_task_result,
                              message.concents.ForceGetTaskResult)


class ForceGetTaskResultUploadTest(mixins.RegisteredMessageTestMixin,
                                   mixins.SerializationMixin,
                                   mixins.TaskIdForceGetTaskResultTestMixin,
                                   unittest.TestCase):
    FACTORY = factories.ForceGetTaskResultUploadFactory
    MSG_CLASS = message.concents.ForceGetTaskResultUpload

    def test_force_get_task_result_upload(self):
        fgtr = factories.ForceGetTaskResultFactory()
        ftt = message.concents.FileTransferToken()
        msg = factories.ForceGetTaskResultUploadFactory(
            force_get_task_result=fgtr,
            file_transfer_token=ftt
        )
        expected = [
            ['force_get_task_result', fgtr],
            ['file_transfer_token', ftt]
        ]

        self.assertEqual(expected, msg.slots())
        self.assertIsInstance(msg.force_get_task_result,
                              message.concents.ForceGetTaskResult)
        self.assertIsInstance(msg.file_transfer_token,
                              message.concents.FileTransferToken)


class ForceGetTaskResultDownloadTest(mixins.RegisteredMessageTestMixin,
                                     mixins.SerializationMixin,
                                     mixins.TaskIdForceGetTaskResultTestMixin,
                                     unittest.TestCase):
    FACTORY = factories.ForceGetTaskResultDownloadFactory
    MSG_CLASS = message.concents.ForceGetTaskResultDownload

    def test_force_get_task_result_download(self):
        fgtr = factories.ForceGetTaskResultFactory()
        ftt = message.concents.FileTransferToken()
        msg = factories.ForceGetTaskResultDownloadFactory(
            force_get_task_result=fgtr,
            file_transfer_token=ftt
        )
        expected = [
            ['force_get_task_result', fgtr],
            ['file_transfer_token', ftt]
        ]

        self.assertEqual(expected, msg.slots())
        self.assertIsInstance(msg.force_get_task_result,
                              message.concents.ForceGetTaskResult)
        self.assertIsInstance(msg.file_transfer_token,
                              message.concents.FileTransferToken)


class ForceSubtaskResultsTest(mixins.RegisteredMessageTestMixin,
                              mixins.SerializationMixin,
                              mixins.TaskIdAckReportComputedTaskTestMixin,
                              unittest.TestCase):
    FACTORY = factories.ForceSubtaskResultsFactory
    MSG_CLASS = concents.ForceSubtaskResults

    def test_force_subtask_results(self):
        ack_rct = factories.AckReportComputedTaskFactory()

        msg = factories.ForceSubtaskResultsFactory(
            ack_report_computed_task=ack_rct,
        )

        expected = [
            ['ack_report_computed_task', ack_rct]
        ]

        self.assertEqual(expected, msg.slots())
        self.assertIsInstance(msg.ack_report_computed_task,
                              message.concents.AckReportComputedTask)


class ForceSubtaskResultsResponseTest(mixins.RegisteredMessageTestMixin,
                                      mixins.SerializationMixin,
                                      unittest.TestCase):
    FACTORY = factories.ForceSubtaskResultsResponseFactory
    MSG_CLASS = concents.ForceSubtaskResultsResponse

    def test_force_subtask_results_response_accepted(self):
        subtask_results_accepted = factories.SubtaskResultsAcceptedFactory()
        msg = factories.ForceSubtaskResultsResponseFactory(
            subtask_results_accepted=subtask_results_accepted
        )
        expected = [
            ['subtask_results_accepted', subtask_results_accepted],
            ['subtask_results_rejected', None],
        ]
        self.assertEqual(expected, msg.slots())
        self.assertIsInstance(
            msg.subtask_results_accepted,
            message.tasks.SubtaskResultsAccepted
        )

    def test_force_subtask_results_response_accepted_subfactory(self):
        msg = factories.ForceSubtaskResultsResponseFactory.with_accepted()
        self.assertIsInstance(
            msg.subtask_results_accepted,
            message.tasks.SubtaskResultsAccepted
        )

    def test_force_subtask_results_response_rejected(self):
        subtask_results_rejected = factories.SubtaskResultsRejectedFactory()
        msg = factories.ForceSubtaskResultsResponseFactory(
            subtask_results_rejected=subtask_results_rejected
        )
        expected = [
            ['subtask_results_accepted', None],
            ['subtask_results_rejected', subtask_results_rejected],
        ]
        self.assertEqual(expected, msg.slots())
        self.assertIsInstance(
            msg.subtask_results_rejected,
            message.tasks.SubtaskResultsRejected
        )

    def test_force_subtask_results_response_rejected_subfactory(self):
        msg = factories.ForceSubtaskResultsResponseFactory.with_rejected()
        self.assertIsInstance(
            msg.subtask_results_rejected,
            message.tasks.SubtaskResultsRejected
        )

    def test_force_subtask_results_response_deserialize_accepted(self):
        subtask_results_accepted = factories.SubtaskResultsAcceptedFactory()
        msg = concents.ForceSubtaskResultsResponse(slots=(
            ('subtask_results_accepted', subtask_results_accepted),
        ))
        self.assertIsInstance(
            msg.subtask_results_accepted,
            message.tasks.SubtaskResultsAccepted
        )

    def test_force_subtask_results_response_fail_accepted(self):
        with self.assertRaises(exceptions.FieldError):
            concents.ForceSubtaskResultsResponse(slots=(
                ('subtask_results_accepted', 'loonquawl'),
            ))

    def test_force_subtask_results_response_deserialize_rejected(self):
        subtask_results_rejected = factories.SubtaskResultsRejectedFactory()
        msg = concents.ForceSubtaskResultsResponse(slots=(
            ('subtask_results_rejected', subtask_results_rejected),
        ))
        self.assertIsInstance(
            msg.subtask_results_rejected,
            message.tasks.SubtaskResultsRejected
        )

    def test_force_subtask_results_response_fail_rejected(self):
        with self.assertRaises(exceptions.FieldError):
            concents.ForceSubtaskResultsResponse(slots=(
                ('subtask_results_rejected', 'phouchg'),
            ))

    def test_task_id_srr(self):
        msg = self.FACTORY.with_rejected()
        self.assertEqual(msg.task_id,
                         msg.subtask_results_rejected.task_id)

    def test_subtask_id_srr(self):
        msg = self.FACTORY.with_rejected()
        self.assertEqual(msg.subtask_id,
                         msg.subtask_results_rejected.subtask_id)

    def test_task_id_sra(self):
        msg = self.FACTORY.with_accepted()
        self.assertEqual(msg.task_id,
                         msg.subtask_results_accepted.task_id)

    def test_subtask_id_sra(self):
        msg = self.FACTORY.with_accepted()
        self.assertEqual(msg.subtask_id,
                         msg.subtask_results_accepted.subtask_id)


class ForceSubtaskResultsRejectedTest(mixins.RegisteredMessageTestMixin,
                                      unittest.TestCase):
    MSG_CLASS = concents.ForceSubtaskResultsRejected

    def test_force_subtask_results_premature(self):
        msg = factories.ForceSubtaskResultsRejectedFactory.premature()
        self.assertEqual(
            msg.reason,
            concents.ForceSubtaskResultsRejected.REASON.RequestPremature
        )

    def test_force_subtask_results_toolate(self):
        msg = factories.ForceSubtaskResultsRejectedFactory.too_late()
        self.assertEqual(
            msg.reason,
            concents.ForceSubtaskResultsRejected.REASON.RequestTooLate
        )


class ForcePaymentTest(mixins.RegisteredMessageTestMixin, unittest.TestCase):
    MSG_CLASS = concents.ForcePayment

    def test_factory(self):
        msg = factories.ForcePaymentFactory()
        self.assertIsInstance(msg, self.MSG_CLASS)

    def test_factory_generate_list(self):
        msg = factories.ForcePaymentFactory.with_accepted_tasks()
        self.assertIsInstance(msg.subtask_results_accepted_list, list)
        self.assertIsInstance(
            msg.subtask_results_accepted_list[0],  # noqa pylint:disable=unsubscriptable-object
            message.tasks.SubtaskResultsAccepted)

    def test_factory_list_provided(self):
        msg = factories.ForcePaymentFactory(
            subtask_results_accepted_list=[
                factories.SubtaskResultsAcceptedFactory()
            ])
        self.assertIsInstance(msg.subtask_results_accepted_list, list)
        self.assertIsInstance(
            msg.subtask_results_accepted_list[0],  # noqa pylint:disable=unsubscriptable-object
            message.tasks.SubtaskResultsAccepted)

    def test_sra_list_verify(self):
        msg = concents.ForcePayment(slots=[
            ('subtask_results_accepted_list', [
                factories.SubtaskResultsAcceptedFactory()
            ]),
        ])
        self.assertIsInstance(msg.subtask_results_accepted_list[0],
                              message.tasks.SubtaskResultsAccepted)

    def test_sra_list_wrong_class(self):
        with self.assertRaises(exceptions.FieldError):
            concents.ForcePayment(slots=[
                ('subtask_results_accepted_list', [message.base.Message()]),
            ])


class ForcePaymentCommittedTest(mixins.RegisteredMessageTestMixin,
                                unittest.TestCase):
    MSG_CLASS = concents.ForcePaymentCommitted

    def test_factory(self):
        msg = factories.ForcePaymentCommittedFactory()
        self.assertIsInstance(msg, self.MSG_CLASS)

    def test_factory_to_provider(self):
        msg = factories.ForcePaymentCommittedFactory.to_provider()
        self.assertEqual(msg.recipient_type,
                         concents.ForcePaymentCommitted.Actor.Provider)

    def test_factory_to_requestor(self):
        msg = factories.ForcePaymentCommittedFactory.to_requestor()
        self.assertEqual(msg.recipient_type,
                         concents.ForcePaymentCommitted.Actor.Requestor)


class ForcePaymentRejectedTest(mixins.RegisteredMessageTestMixin,
                               unittest.TestCase):
    MSG_CLASS = concents.ForcePaymentRejected

    def test_factory(self):
        msg = factories.ForcePaymentRejectedFactory()
        self.assertIsInstance(msg, self.MSG_CLASS)

    def test_force_payment(self):
        msg = concents.ForcePaymentRejected(slots=[
            ('force_payment', factories.ForcePaymentFactory())
        ])
        self.assertIsInstance(msg.force_payment, concents.ForcePayment)

    def test_force_payment_wrong_class(self):
        with self.assertRaises(exceptions.FieldError):
            concents.ForcePaymentRejected(slots=[
                ('force_payment', message.base.Message())
            ])


class ForceReportComputedTaskTestCase(
        mixins.RegisteredMessageTestMixin,
        mixins.TaskIdReportComputedTaskTestMixin,
        mixins.SerializationMixin,
        unittest.TestCase):
    MSG_CLASS = concents.ForceReportComputedTask
    FACTORY = factories.ForceReportComputedTaskFactory


class ForceReportComputedTaskResponseTestCase(
        mixins.RegisteredMessageTestMixin,
        mixins.SerializationMixin,
        unittest.TestCase):
    MSG_CLASS = concents.ForceReportComputedTaskResponse
    FACTORY = factories.ForceReportComputedTaskResponseFactory

    def setUp(self):
        self.msg = self.FACTORY()

    def test_task_id_ack(self):
        self.assertEqual(self.msg.task_id,
                         self.msg.ack_report_computed_task.task_id)

    def test_subtask_id_ack(self):
        self.assertEqual(self.msg.subtask_id,
                         self.msg.ack_report_computed_task.subtask_id)

    def test_task_id_reject(self):
        self.assertEqual(self.msg.task_id,
                         self.msg.reject_report_computed_task.task_id)

    def test_subtask_id_reject(self):
        self.assertEqual(self.msg.subtask_id,
                         self.msg.reject_report_computed_task.subtask_id)


class AckReportComputedTaskTestCase(
        mixins.RegisteredMessageTestMixin,
        mixins.TaskIdTaskToComputeTestMixin,
        mixins.SerializationMixin,
        unittest.TestCase):
    MSG_CLASS = concents.AckReportComputedTask
    FACTORY = factories.AckReportComputedTaskFactory


class RejectReportComputedTaskTestCase(
        mixins.RegisteredMessageTestMixin,
        mixins.TaskIdTaskToComputeTestMixin,
        mixins.SerializationMixin,
        unittest.TestCase):
    MSG_CLASS = concents.RejectReportComputedTask
    FACTORY = factories.RejectReportComputedTaskFactory


class VerdictReportComputeTaskTestCase(
        mixins.RegisteredMessageTestMixin,
        mixins.SerializationMixin,
        unittest.TestCase):
    MSG_CLASS = concents.VerdictReportComputedTask
    FACTORY = factories.VerdictReportComputedTaskFactory

    def setUp(self):
        self.msg = self.FACTORY()

    def test_task_id(self):
        self.assertEqual(self.msg.task_id,
                         self.msg.ack_report_computed_task.task_id)

    def test_subtask_id(self):
        self.assertEqual(self.msg.subtask_id,
                         self.msg.ack_report_computed_task.subtask_id)

    def test_task_id_frct(self):
        self.assertEqual(self.msg.task_id,
                         self.msg.force_report_computed_task.task_id)

    def test_subtask_id_frct(self):
        self.assertEqual(self.msg.subtask_id,
                         self.msg.force_report_computed_task.subtask_id)


class ClientAuthorizationTestCase(
        mixins.RegisteredMessageTestMixin,
        mixins.SerializationMixin,
        unittest.TestCase):
    MSG_CLASS = concents.ClientAuthorization
    FACTORY = factories.ClientAuthorizationFactory<|MERGE_RESOLUTION|>--- conflicted
+++ resolved
@@ -16,8 +16,8 @@
     MSG_CLASS = concents.ServiceRefused
 
 
-<<<<<<< HEAD
-class FileTranferTokenTest(RegisteredMessageTestMixin, unittest.TestCase):
+class FileTranferTokenTest(mixins.RegisteredMessageTestMixin,
+                           unittest.TestCase):
     MSG_CLASS = concents.FileTransferToken
 
     def test_operation_upload(self):
@@ -40,13 +40,11 @@
                 ('operation', 'other'),
             ))
 
-class SubtaskResultsVerifyTest(RegisteredMessageTestMixin, unittest.TestCase):
-=======
+
 class SubtaskResultsVerifyTest(mixins.RegisteredMessageTestMixin,
                                mixins.SerializationMixin,
                                unittest.TestCase):
     FACTORY = factories.SubtaskResultsVerifyFactory
->>>>>>> 5599263a
     MSG_CLASS = concents.SubtaskResultsVerify
 
     def setUp(self):
