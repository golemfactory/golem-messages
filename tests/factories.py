import time
import uuid
import random

from ethereum.utils import denoms
import factory
import faker

from golem_messages.message import concents
from golem_messages.message import tasks

# pylint: disable=too-few-public-methods,unnecessary-lambda


class FileInfoFactory(factory.DictFactory):
    path = factory.Faker('file_path')
    checksum = factory.Faker('sha1')
    size = factory.Faker('random_int', min=1 << 20, max=10 << 20)


class TaskOwnerFactory(factory.DictFactory):
    key = factory.Faker('binary', length=64)
    node_name = factory.Faker('name')


class ComputeTaskDefFactory(factory.DictFactory):
    class Meta:
        model = tasks.ComputeTaskDef

    task_id = factory.Faker('uuid4')
    subtask_id = factory.Faker('uuid4')


class TaskToComputeFactory(factory.Factory):
    class Meta:
        model = tasks.TaskToCompute

    requestor_id = factory.Sequence(lambda n: 'requestor {}'.format(n))
    requestor_public_key = factory.Sequence(
        lambda n: 'requestor pubkey {}'.format(n)
    )
    requestor_ethereum_public_key = factory.Faker('binary', length=64)
    provider_id = factory.Sequence(lambda n: 'provider {}'.format(n))
    provider_public_key = factory.Sequence(
        lambda n: 'provider pubkey {}'.format(n)
    )
    provider_ethereum_public_key = factory.Faker('binary', length=64)

    compute_task_def = factory.SubFactory(ComputeTaskDefFactory)


class SubtaskResultsAcceptedFactory(factory.Factory):
    class Meta:
        model = tasks.SubtaskResultsAccepted

    task_to_compute = factory.SubFactory(
        'tests.factories.TaskToComputeFactory')


class SubtaskResultsRejectedFactory(factory.Factory):
    """
    Produces a regular `SubtaskResultsRejected` message, containing the earlier
    `ReportComputedTask` message
    """
    class Meta:
        model = tasks.SubtaskResultsRejected

    report_computed_task = factory.SubFactory(
        'tests.factories.ReportComputedTaskFactory')


class ReportComputedTaskFactory(factory.Factory):
    class Meta:
        model = tasks.ReportComputedTask

    subtask_id = factory.Faker('uuid4')
    task_to_compute = factory.SubFactory(
        TaskToComputeFactory,
        compute_task_def__subtask_id=factory.SelfAttribute('...subtask_id'),
    )


class ForceReportComputedTaskFactory(factory.Factory):
    class Meta:
        model = concents.ForceReportComputedTask

    report_computed_task = factory.SubFactory(ReportComputedTaskFactory)


class SubtaskResultsVerifyFactory(factory.Factory):
    class Meta:
        model = concents.SubtaskResultsVerify

    subtask_results_rejected = factory.SubFactory(SubtaskResultsRejectedFactory)


class AckSubtaskResultsVerifyFactory(factory.Factory):
    class Meta:
        model = concents.AckSubtaskResultsVerify

    subtask_results_verify = factory.SubFactory(SubtaskResultsVerifyFactory)


class SubtaskResultsSettledFactory(factory.Factory):
    class Meta:
        model = concents.SubtaskResultsSettled

    origin = concents.SubtaskResultsSettled.Origin.ResultsAcceptedTimeout
    task_to_compute = factory.SubFactory(TaskToComputeFactory)

    @classmethod
    def origin_acceptance_timeout(cls, *args, **kwargs):
        kwargs['origin'] = \
                concents.SubtaskResultsSettled.Origin.ResultsAcceptedTimeout
        return cls(*args, **kwargs)

    @classmethod
    def origin_results_rejected(cls, *args, **kwargs):
        kwargs['origin'] = \
                concents.SubtaskResultsSettled.Origin.ResultsRejected
        return cls(*args, **kwargs)


class ForceGetTaskResultFactory(factory.Factory):
    class Meta:
        model = concents.ForceGetTaskResult

    report_computed_task = factory.SubFactory(ReportComputedTaskFactory)


class AckForceGetTaskResultFactory(factory.Factory):
    class Meta:
        model = concents.AckForceGetTaskResult

    force_get_task_result = factory.SubFactory(ForceGetTaskResultFactory)


class ForceGetTaskResultFailedFactory(factory.Factory):
    class Meta:
        model = concents.ForceGetTaskResultFailed

    task_to_compute = factory.SubFactory(TaskToComputeFactory)


class ForceGetTaskResultRejectedFactory(factory.Factory):
    class Meta:
        model = concents.ForceGetTaskResultRejected

    force_get_task_result = factory.SubFactory(ForceGetTaskResultFactory)

class FileInfoFactory(factory.DictFactory):
    class Meta:
        model = concents.FileTransferToken.FileInfo

    path = factory.Faker('uri_path')
    checksum = factory.Faker('sha1')
    size = factory.Faker('random_int', min=1 << 20, max=10 << 20)


class FileTransferTokenFactory(factory.Factory):
    class Meta:
        model = concents.FileTransferToken

<<<<<<< HEAD
    subtask_id = factory.Faker('uuid4')
    token_expiration_deadline = 1800
    storage_cluster_address = factory.Faker('uri')
    authorized_client_public_key = factory.Faker('binary', length=64)
    operation = concents.FileTransferToken.Operation.Upload

    @classmethod
    def with_files(cls, *args, **kwargs):
        kwargs['files__generate'] = 1
        return cls(*args, **kwargs)

    # pylint: disable=no-self-argument

    @factory.post_generation
    def files(obj, create, extracted, **kwargs):
        if not create:
            return

        files = extracted
        if not files and kwargs and kwargs.get('generate'):
            files = []
            num_files = kwargs.pop('generate')
            for _ in range(num_files):
                files.append(FileInfoFactory(**kwargs))

        if files:
            setattr(obj, 'files', files)

    @factory.post_generation
    def upload(obj, create, extracted, **_):
        if not create:
            return

        if extracted:
            obj.operation = concents.FileTransferToken.Operation.Upload
=======
    subtask_id = factory.LazyFunction(
        lambda: 'test-si-{}'.format(uuid.uuid4()))
    files = factory.List([
        factory.SubFactory(FileInfoFactory)
    ])
>>>>>>> 5599263a

    @factory.post_generation
    def download(obj, create, extracted, **_):
        if not create:
            return

        if extracted:
            obj.operation = concents.FileTransferToken.Operation.Download

    # pylint: enable=no-self-argument

class ForceGetTaskResultUploadFactory(factory.Factory):
    class Meta:
        model = concents.ForceGetTaskResultUpload

    force_get_task_result = factory.SubFactory(ForceGetTaskResultFactory)
    file_transfer_token = factory.SubFactory(FileTransferTokenFactory)


class ForceGetTaskResultDownloadFactory(ForceGetTaskResultUploadFactory):
    pass


class ForceSubtaskResultsResponseFactory(factory.Factory):
    class Meta:
        model = concents.ForceSubtaskResultsResponse

    @classmethod
    def with_accepted(cls, *args, **kwargs):
        if 'subtask_results_accepted' not in kwargs:
            kwargs['subtask_results_accepted__generate'] = True
        return cls(*args, **kwargs)

    @classmethod
    def with_rejected(cls, *args, **kwargs):
        if 'subtask_results_rejected' not in kwargs:
            kwargs['subtask_results_rejected__generate'] = True
        return cls(*args, **kwargs)

    # pylint: disable=no-self-argument
    # the first argument of a `post_generation` hook _doesn't_
    # reference the factory class but rather the generated model object

    @factory.post_generation
    def subtask_results_accepted(obj, create, extracted, **kwargs):
        if not create:
            return

        msg = extracted
        if not msg and kwargs and kwargs.pop('generate'):
            msg = SubtaskResultsAcceptedFactory(**kwargs)

        if msg:
            setattr(obj, 'subtask_results_accepted', msg)

    @factory.post_generation
    def subtask_results_rejected(obj, create, extracted, **kwargs):
        if not create:
            return

        msg = extracted
        if not msg and kwargs and kwargs.pop('generate'):
            msg = SubtaskResultsRejectedFactory(**kwargs)

        if msg:
            setattr(obj, 'subtask_results_rejected', msg)

    # pylint: enable=no-self-argument


class AckReportComputedTaskFactory(factory.Factory):
    class Meta:
        model = concents.AckReportComputedTask

    subtask_id = factory.Faker('uuid4')
    task_to_compute = factory.SubFactory(
        TaskToComputeFactory,
        compute_task_def__subtask_id=factory.SelfAttribute('...subtask_id'),
    )


class RejectReportComputedTaskFactory(factory.Factory):
    class Meta:
        model = concents.RejectReportComputedTask

    subtask_id = factory.Faker('uuid4')
    task_to_compute = factory.SubFactory(
        TaskToComputeFactory,
        compute_task_def__subtask_id=factory.SelfAttribute('...subtask_id'),
    )


class ForceSubtaskResultsFactory(factory.Factory):
    class Meta:
        model = concents.ForceSubtaskResults

    ack_report_computed_task = factory.SubFactory(AckReportComputedTaskFactory)


class ForceSubtaskResultsRejectedFactory(factory.Factory):
    class Meta:
        model = concents.ForceSubtaskResultsRejected

    reason = concents.ForceSubtaskResultsRejected.REASON.RequestPremature

    @classmethod
    def premature(cls, *args, **kwargs):
        kwargs['reason'] = \
            concents.ForceSubtaskResultsRejected.REASON.RequestPremature
        return cls(*args, **kwargs)

    @classmethod
    def too_late(cls, *args, **kwargs):
        kwargs['reason'] = \
            concents.ForceSubtaskResultsRejected.REASON.RequestTooLate
        return cls(*args, **kwargs)


class ForcePaymentFactory(factory.Factory):
    class Meta:
        model = concents.ForcePayment

    @classmethod
    def with_accepted_tasks(cls, *args, **kwargs):
        kwargs['subtask_results_accepted_list__generate'] = 1
        return cls(*args, **kwargs)

    # pylint: disable=no-self-argument

    @factory.post_generation
    def subtask_results_accepted_list(obj, create, extracted, **kwargs):
        if not create:
            return

        msgs = extracted
        if not msgs and kwargs and kwargs.get('generate'):
            msgs = []
            num_msgs = kwargs.pop('generate')
            for _ in range(num_msgs):
                msgs.append(SubtaskResultsAcceptedFactory(**kwargs))

        if msgs:
            setattr(obj, 'subtask_results_accepted_list', msgs)

    # pylint: enable=no-self-argument


class ForcePaymentCommittedFactory(factory.Factory):
    class Meta:
        model = concents.ForcePaymentCommitted

    payment_ts = factory.LazyFunction(lambda: int(time.time()))
    task_owner_key = factory.Faker('binary', length=64)
    provider_eth_account = factory.LazyFunction(
        lambda: '0x' + faker.Faker().sha1())
    amount_paid = factory.LazyFunction(
        lambda: random.randint(0, denoms.ether)
    )
    recipient_type = concents.ForcePaymentCommitted.Actor.Provider

    @classmethod
    def to_provider(cls, *args, **kwargs):
        kwargs['recipient_type'] = \
            concents.ForcePaymentCommitted.Actor.Provider
        return cls(*args, **kwargs)

    @classmethod
    def to_requestor(cls, *args, **kwargs):
        kwargs['recipient_type'] = \
            concents.ForcePaymentCommitted.Actor.Requestor
        return cls(*args, **kwargs)


class ForcePaymentRejectedFactory(factory.Factory):
    class Meta:
        model = concents.ForcePaymentRejected

    force_payment = factory.SubFactory(ForcePaymentFactory)
    reason = concents.ForcePaymentRejected.REASON.NoUnsettledTasksFound


class ForceReportComputedTaskResponseFactory(factory.Factory):
    class Meta:
        model = concents.ForceReportComputedTaskResponse

    ack_report_computed_task = factory.SubFactory(AckReportComputedTaskFactory)
    reject_report_computed_task = factory.SubFactory(
        RejectReportComputedTaskFactory,
        subtask_id=factory.SelfAttribute(
            '..ack_report_computed_task.task_to_compute.subtask_id'),
        task_to_compute__compute_task_def__task_id=factory.SelfAttribute(
            '....ack_report_computed_task.task_to_compute.task_id'),
    )


class VerdictReportComputedTaskFactory(factory.Factory):
    class Meta:
        model = concents.VerdictReportComputedTask

    force_report_computed_task = factory.SubFactory(
        ForceReportComputedTaskFactory)
    ack_report_computed_task = factory.SubFactory(
        AckReportComputedTaskFactory,
        subtask_id=factory.SelfAttribute(
            '..force_report_computed_task.subtask_id'),
        task_to_compute__compute_task_def__task_id=factory.SelfAttribute(
            # noqa pylint:disable=line-too-long
            '....force_report_computed_task.task_id'),
    )


class ClientAuthorizationFactory(factory.Factory):
    class Meta:
        model = concents.ClientAuthorization

    client_public_key = factory.Faker('binary', length=64)


class ServiceRefusedFactory(factory.Factory):
    class Meta:
        model = concents.ServiceRefused

    subtask_id = factory.Faker('uuid4')
    task_to_compute = factory.SubFactory(
        TaskToComputeFactory,
        compute_task_def__subtask_id=factory.SelfAttribute('...subtask_id'),
    )<|MERGE_RESOLUTION|>--- conflicted
+++ resolved
@@ -1,5 +1,4 @@
 import time
-import uuid
 import random
 
 from ethereum.utils import denoms
@@ -13,6 +12,9 @@
 
 
 class FileInfoFactory(factory.DictFactory):
+    class Meta:
+        model = concents.FileTransferToken.FileInfo
+
     path = factory.Faker('file_path')
     checksum = factory.Faker('sha1')
     size = factory.Faker('random_int', min=1 << 20, max=10 << 20)
@@ -148,47 +150,21 @@
 
     force_get_task_result = factory.SubFactory(ForceGetTaskResultFactory)
 
-class FileInfoFactory(factory.DictFactory):
-    class Meta:
-        model = concents.FileTransferToken.FileInfo
-
-    path = factory.Faker('uri_path')
-    checksum = factory.Faker('sha1')
-    size = factory.Faker('random_int', min=1 << 20, max=10 << 20)
-
 
 class FileTransferTokenFactory(factory.Factory):
     class Meta:
         model = concents.FileTransferToken
 
-<<<<<<< HEAD
     subtask_id = factory.Faker('uuid4')
     token_expiration_deadline = 1800
     storage_cluster_address = factory.Faker('uri')
     authorized_client_public_key = factory.Faker('binary', length=64)
     operation = concents.FileTransferToken.Operation.Upload
-
-    @classmethod
-    def with_files(cls, *args, **kwargs):
-        kwargs['files__generate'] = 1
-        return cls(*args, **kwargs)
+    files = factory.List([
+        factory.SubFactory(FileInfoFactory)
+    ])
 
     # pylint: disable=no-self-argument
-
-    @factory.post_generation
-    def files(obj, create, extracted, **kwargs):
-        if not create:
-            return
-
-        files = extracted
-        if not files and kwargs and kwargs.get('generate'):
-            files = []
-            num_files = kwargs.pop('generate')
-            for _ in range(num_files):
-                files.append(FileInfoFactory(**kwargs))
-
-        if files:
-            setattr(obj, 'files', files)
 
     @factory.post_generation
     def upload(obj, create, extracted, **_):
@@ -197,13 +173,6 @@
 
         if extracted:
             obj.operation = concents.FileTransferToken.Operation.Upload
-=======
-    subtask_id = factory.LazyFunction(
-        lambda: 'test-si-{}'.format(uuid.uuid4()))
-    files = factory.List([
-        factory.SubFactory(FileInfoFactory)
-    ])
->>>>>>> 5599263a
 
     @factory.post_generation
     def download(obj, create, extracted, **_):
@@ -214,6 +183,7 @@
             obj.operation = concents.FileTransferToken.Operation.Download
 
     # pylint: enable=no-self-argument
+
 
 class ForceGetTaskResultUploadFactory(factory.Factory):
     class Meta:
