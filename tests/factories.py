import uuid
import factory


from golem_messages.message import concents
from golem_messages.message import tasks

# pylint: disable=too-few-public-methods,unnecessary-lambda


class SlotsFactory(factory.Factory):
    """
    Generic factory that produces a tuple representing the slots dictionary
    which can be fed directly to the appropriate message constructor

    The slot keys are defined through regular attributes on the specific
    factory class and thus, they can also be passed to the subfactory when the
    message factory is invoked, e.g.:

    :Example:

    SubtaskResultsVerifyFactory(slots__subtask_id='some-id')

    """

    class Meta:
        model = tuple

    @classmethod
    def _create(cls, *args, **kwargs):  # noqa pylint:disable=unused-argument
        return kwargs.items()


class TaskOwnerFactory(factory.DictFactory):
    key = factory.Sequence(lambda n: 'node {}'.format(n))
    node_name = factory.Faker('name')


class ComputeTaskDefFactory(factory.DictFactory):
    class Meta:
        model = tasks.ComputeTaskDef

    task_owner = factory.SubFactory(TaskOwnerFactory)
    task_id = factory.Faker('uuid4')
    subtask_id = factory.Faker('uuid4')


class TaskToComputeSlotsFactory(SlotsFactory):
    requestor_id = factory.Sequence(lambda n: 'requestor {}'.format(n))
    requestor_public_key = factory.Sequence(
        lambda n: 'requestor pubkey {}'.format(n)
    )
    provider_id = factory.Sequence(lambda n: 'provider {}'.format(n))
    provider_public_key = factory.Sequence(
        lambda n: 'provider pubkey {}'.format(n)
    )

    compute_task_def = factory.SubFactory(ComputeTaskDefFactory)

    @classmethod
    def _create(cls, *args, **kwargs):
        # ensure the `requestor_id` is the same as `task_owner['key']`
        # unless they're explicitly set
        if 'requestor_id' in kwargs and 'compute_task_def' not in kwargs:
            kwargs['compute_task_def'] = ComputeTaskDefFactory(
                task_owner__key=kwargs['requestor_id']
            )
        else:
            task_def = kwargs.setdefault('compute_task_def',
                                         ComputeTaskDefFactory())
            kwargs['requestor_id'] = task_def.get('task_owner').get('key')

        return super()._create(*args, **kwargs)


class TaskToComputeFactory(factory.Factory):
    class Meta:
        model = tasks.TaskToCompute

    slots = factory.SubFactory(TaskToComputeSlotsFactory)


class SubtaskResultsAcceptedFactory(factory.Factory):
    class Meta:
        model = tasks.SubtaskResultsAccepted


class SubtaskResultsRejectedSlotsFactory(SlotsFactory):
    class Meta:
        model = tuple

    report_computed_task = factory.SubFactory(
        'tests.factories.ReportComputedTaskFactory')


class SubtaskResultsRejectedFactory(factory.Factory):
    """
    Produces a regular `SubtaskResultsRejected` message, containing the earlier
    `ReportComputedTask` message
    """
    class Meta:
        model = tasks.SubtaskResultsRejected

    slots = factory.SubFactory(SubtaskResultsRejectedSlotsFactory)


class SubtaskResultsRejectedFGTRFSlotsFactory(SlotsFactory):
    class Meta:
        model = tuple

    force_get_task_result_failed = factory.SubFactory(
        'tests.factories.ForceGetTaskResultFailedFactory')


class SubtaskResultsRejectedFGTRFFactory(factory.Factory):
    """
    Produces the alternate version of the `SubtaskResultsRejected` message,
    containing the `ForceGetTaskResultFailed` message - resulting from an
    earlier, failed, forced communication procedure
    """
    class Meta:
        model = tasks.SubtaskResultsRejected

    slots = factory.SubFactory(SubtaskResultsRejectedFGTRFSlotsFactory)


class ReportComputedTaskSlotsFactory(SlotsFactory):
    class Meta:
        model = tuple

    task_to_compute = factory.SubFactory(TaskToComputeFactory)


class ReportComputedTaskFactory(factory.Factory):
    class Meta:
        model = tasks.ReportComputedTask

    slots = factory.SubFactory(ReportComputedTaskSlotsFactory)


class ForceReportComputedTaskSlotsFactory(SlotsFactory):
    class Meta:
        model = tuple

    task_to_compute = factory.SubFactory(TaskToComputeFactory)


class ForceReportComputedTaskFactory(factory.Factory):
    class Meta:
        model = concents.ForceReportComputedTask

    slots = factory.SubFactory(ForceReportComputedTaskSlotsFactory)


class SubtaskResultsVerifySlotsFactory(SlotsFactory):
    class Meta:
        model = tuple

    subtask_result_rejected = factory.SubFactory(SubtaskResultsRejectedFactory)


class SubtaskResultsVerifyFactory(factory.Factory):
    class Meta:
        model = concents.SubtaskResultsVerify

    slots = factory.SubFactory(SubtaskResultsVerifySlotsFactory)


class AckSubtaskResultsVerifySlotsFactory(SlotsFactory):
    class Meta:
        model = tuple

    subtask_result_verify = factory.SubFactory(SubtaskResultsVerifyFactory)


class AckSubtaskResultsVerifyFactory(factory.Factory):
    class Meta:
        model = concents.AckSubtaskResultsVerify

    slots = factory.SubFactory(AckSubtaskResultsVerifySlotsFactory)


class SubtaskResultsSettledSlotsFactory(SlotsFactory):
    class Meta:
        model = tuple

    origin = concents.SubtaskResultsSettled.Origin.ResultsAcceptedTimeout
    task_to_compute = factory.SubFactory(TaskToComputeFactory)


class SubtaskResultsSettledFactory(factory.Factory):
    class Meta:
        model = concents.SubtaskResultsSettled

    slots = factory.SubFactory(SubtaskResultsSettledSlotsFactory)

    @classmethod
    def origin_acceptance_timeout(cls, *args, **kwargs):
        kwargs['slots__origin'] = \
                concents.SubtaskResultsSettled.Origin.ResultsAcceptedTimeout
        return cls(*args, **kwargs)

    @classmethod
    def origin_results_rejected(cls, *args, **kwargs):
        kwargs['slots__origin'] = \
                concents.SubtaskResultsSettled.Origin.ResultsRejected
        return cls(*args, **kwargs)


class ForceGetTaskResultSlotsFactory(SlotsFactory):
    class Meta:
        model = tuple

    report_computed_task = factory.SubFactory(ReportComputedTaskFactory)
    force_report_computed_task = factory.SubFactory(
        ForceReportComputedTaskFactory)


class ForceGetTaskResultFactory(factory.Factory):
    class Meta:
        model = concents.ForceGetTaskResult

    slots = factory.SubFactory(ForceGetTaskResultSlotsFactory)


class ForceGetTaskResultAckSlotsFactory(SlotsFactory):
    class Meta:
        model = tuple

    force_get_task_result = factory.SubFactory(ForceGetTaskResultFactory)


class ForceGetTaskResultAckFactory(factory.Factory):
    class Meta:
        model = concents.ForceGetTaskResultAck

    slots = factory.SubFactory(ForceGetTaskResultAckSlotsFactory)


class ForceGetTaskResultFailedSlotsFactory(SlotsFactory):
    class Meta:
        model = tuple

    task_to_compute = factory.SubFactory(TaskToComputeFactory)


class ForceGetTaskResultFailedFactory(factory.Factory):
    class Meta:
        model = concents.ForceGetTaskResultFailed

    slots = factory.SubFactory(ForceGetTaskResultFailedSlotsFactory)


class ForceGetTaskResultRejectedSlotsFactory(SlotsFactory):
    class Meta:
        model = tuple

    force_get_task_result = factory.SubFactory(ForceGetTaskResultFactory)


class ForceGetTaskResultRejectedFactory(factory.Factory):
    class Meta:
        model = concents.ForceGetTaskResultRejected

    slots = factory.SubFactory(ForceGetTaskResultRejectedSlotsFactory)


class FileTransferTokenFactory(factory.Factory):
    class Meta:
        model = concents.FileTransferToken

    slots = factory.SubFactory(SlotsFactory,
                               subtask_id='test-si-{}'.format(uuid.uuid4()))


class ForceGetTaskResultUploadSlotsFactory(SlotsFactory):
    class Meta:
        model = tuple

    force_get_task_result = factory.SubFactory(ForceGetTaskResultFactory)
    file_transfer_token = factory.SubFactory(FileTransferTokenFactory)


class ForceGetTaskResultUploadFactory(factory.Factory):
    class Meta:
        model = concents.ForceGetTaskResultUpload

    slots = factory.SubFactory(ForceGetTaskResultUploadSlotsFactory)


class ForceGetTaskResultDownloadFactory(ForceGetTaskResultUploadFactory):
    pass


<<<<<<< HEAD
class ForceSubtaskResultsResponseFactory(factory.Factory):
    class Meta:
        model = concents.ForceSubtaskResultsResponse

    @classmethod
    def with_accepted(cls, *args, **kwargs):
        if 'subtask_results_accepted' not in kwargs:
            kwargs['subtask_results_accepted__generate'] = True
        return cls(*args, **kwargs)

    @classmethod
    def with_rejected(cls, *args, **kwargs):
        if 'subtask_results_rejected' not in kwargs:
            kwargs['subtask_results_rejected__generate'] = True
        return cls(*args, **kwargs)

    # pylint: disable=no-self-argument
    # the first argument of a `post_generation` hook _doesn't_
    # reference the factory class but rather the generated model object

    @factory.post_generation
    def subtask_results_accepted(obj, create, extracted, **kwargs):
        if not create:
            return

        msg = extracted
        if not msg and kwargs and kwargs.pop('generate'):
            msg = SubtaskResultsAcceptedFactory(**kwargs)

        if msg:
            setattr(obj, 'subtask_results_accepted', msg)

    @factory.post_generation
    def subtask_results_rejected(obj, create, extracted, **kwargs):
        if not create:
            return

        msg = extracted
        if not msg and kwargs and kwargs.pop('generate'):
            msg = SubtaskResultsRejectedFactory(**kwargs)

        if msg:
            setattr(obj, 'subtask_results_rejected', msg)

    # pylint: enable=no-self-argument
=======
class AckReportComputedTaskFactory(factory.Factory):
    class Meta:
        model = concents.AckReportComputedTask

    task_to_compute = factory.SubFactory(TaskToComputeFactory)


class ForceSubtaskResultsFactory(factory.Factory):
    class Meta:
        model = concents.ForceSubtaskResults

    ack_report_computed_task = factory.SubFactory(AckReportComputedTaskFactory)
>>>>>>> e70d93a3
<|MERGE_RESOLUTION|>--- conflicted
+++ resolved
@@ -1,6 +1,5 @@
 import uuid
 import factory
-
 
 from golem_messages.message import concents
 from golem_messages.message import tasks
@@ -292,7 +291,6 @@
     pass
 
 
-<<<<<<< HEAD
 class ForceSubtaskResultsResponseFactory(factory.Factory):
     class Meta:
         model = concents.ForceSubtaskResultsResponse
@@ -338,7 +336,8 @@
             setattr(obj, 'subtask_results_rejected', msg)
 
     # pylint: enable=no-self-argument
-=======
+
+
 class AckReportComputedTaskFactory(factory.Factory):
     class Meta:
         model = concents.AckReportComputedTask
@@ -350,5 +349,4 @@
     class Meta:
         model = concents.ForceSubtaskResults
 
-    ack_report_computed_task = factory.SubFactory(AckReportComputedTaskFactory)
->>>>>>> e70d93a3
+    ack_report_computed_task = factory.SubFactory(AckReportComputedTaskFactory)